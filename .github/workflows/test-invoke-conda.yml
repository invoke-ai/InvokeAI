name: Test invoke.py
<<<<<<< HEAD
on: [push, pull_request]
=======
on:
  push:
    branches:
      - 'main'
      - 'development'
      - 'fix-gh-actions-fork'
  pull_request:
    branches:
      - 'main'
      - 'development'
>>>>>>> 2433cc34

jobs:
  matrix:
    # Run on:
    # - pull requests
    # - pushes to forks (will run in the forked project with that fork's secrets)
    # - pushes to branches that are *not* pull requests
    if: |
      github.event_name == 'pull_request'
      || github.repository != 'invoke-ai/InvokeAI'
      || github.ref_protected
    strategy:
      fail-fast: false
      matrix:
        stable-diffusion-model:
          - 'stable-diffusion-1.5'
        environment-yaml:
          - environment-lin-amd.yml
          - environment-lin-cuda.yml
          - environment-mac.yml
        include:
          - environment-yaml: environment-lin-amd.yml
            os: ubuntu-latest
            default-shell: bash -l {0}
          - environment-yaml: environment-lin-cuda.yml
            os: ubuntu-latest
            default-shell: bash -l {0}
<<<<<<< HEAD
          # - stable-diffusion-model: https://huggingface.co/CompVis/stable-diffusion-v-1-4-original/resolve/main/sd-v1-4.ckpt
          #   stable-diffusion-model-dl-path: models/ldm/stable-diffusion-v1/sd-v1-4.ckpt
          #   stable-diffusion-model-switch: stable-diffusion-1.4
          - stable-diffusion-model: https://huggingface.co/runwayml/stable-diffusion-v1-5/resolve/main/v1-5-pruned-emaonly.ckpt
            stable-diffusion-model-dl-path: models/ldm/stable-diffusion-v1/v1-5-pruned-emaonly.ckpt
            stable-diffusion-model-switch: diffusers-1.5
    name: ${{ matrix.os }} with ${{ matrix.stable-diffusion-model-switch }}
    runs-on: ${{ matrix.os }}
    env:
      CONDA_ENV_NAME: invokeai
      PYTHONUNBUFFERED: 1
      HAVE_SECRETS: ${{ secrets.HUGGINGFACE_TOKEN != '' }}
=======
          - environment-yaml: environment-mac.yml
            os: macos-12
            default-shell: bash -l {0}
          - stable-diffusion-model: stable-diffusion-1.5
            stable-diffusion-model-url: https://huggingface.co/runwayml/stable-diffusion-v1-5/resolve/main/v1-5-pruned-emaonly.ckpt
            stable-diffusion-model-dl-path: models/ldm/stable-diffusion-v1
            stable-diffusion-model-dl-name: v1-5-pruned-emaonly.ckpt
    name: ${{ matrix.environment-yaml }} on ${{ matrix.os }}
    runs-on: ${{ matrix.os }}
    env:
      CONDA_ENV_NAME: invokeai
      INVOKEAI_ROOT: '${{ github.workspace }}/invokeai'
>>>>>>> 2433cc34
    defaults:
      run:
        shell: ${{ matrix.default-shell }}
    steps:
      - name: Checkout sources
        id: checkout-sources
        uses: actions/checkout@v3

      - name: create models.yaml from example
        run: |
          mkdir -p ${{ env.INVOKEAI_ROOT }}/configs
          cp configs/models.yaml.example ${{ env.INVOKEAI_ROOT }}/configs/models.yaml

      - name: create environment.yml
        run: cp "environments-and-requirements/${{ matrix.environment-yaml }}" environment.yml

      - name: Use Cached Stable Diffusion Model
        id: cache-sd-model
        uses: actions/cache@v3
        env:
          cache-name: huggingface-${{ matrix.stable-diffusion-model-switch }}
        with:
          path: ~/.cache/huggingface
          key: ${{ env.cache-name }}

      - name: Check model availability
        if: steps.cache-sd-model.outputs.cache-hit != true && env.HAVE_SECRETS != 'true'
        run: echo -e '\a ⛔ GitHub model cache not found, and no HUGGINGFACE_TOKEN is available. Will not be able to load Stable Diffusion.' ; exit 1

      - name: Use cached conda packages
        id: use-cached-conda-packages
        uses: actions/cache@v3
        with:
          path: ~/conda_pkgs_dir
          key: conda-pkgs-${{ runner.os }}-${{ runner.arch }}-${{ hashFiles(matrix.environment-yaml) }}

      - name: Activate Conda Env
        id: activate-conda-env
        uses: conda-incubator/setup-miniconda@v2
        with:
          activate-environment: ${{ env.CONDA_ENV_NAME }}
          environment-file: environment.yml
          miniconda-version: latest

      - name: set test prompt to main branch validation
        if: ${{ github.ref == 'refs/heads/main' }}
        run: echo "TEST_PROMPTS=tests/preflight_prompts.txt" >> $GITHUB_ENV

      - name: set test prompt to development branch validation
        if: ${{ github.ref == 'refs/heads/development' }}
        run: echo "TEST_PROMPTS=tests/dev_prompts.txt" >> $GITHUB_ENV

      - name: set test prompt to Pull Request validation
        if: ${{ github.ref != 'refs/heads/main' && github.ref != 'refs/heads/development' }}
        run: echo "TEST_PROMPTS=tests/validate_pr_prompt.txt" >> $GITHUB_ENV

<<<<<<< HEAD
      - name: run preload_models.py
        id: run-preload-models
        run: |
          if [ "${HAVE_SECRETS}" == true ] ; then
            mkdir -p ~/.huggingface
            echo -n '${{ secrets.HUGGINGFACE_TOKEN }}' > ~/.huggingface/token
          fi
          python scripts/preload_models.py \
            --no-interactive \
            --full-precision  # can't use fp16 weights without a GPU
=======
      - name: Use Cached Stable Diffusion Model
        id: cache-sd-model
        uses: actions/cache@v3
        env:
          cache-name: cache-${{ matrix.stable-diffusion-model }}
        with:
          path: ${{ matrix.stable-diffusion-model-dl-path }}
          key: ${{ env.cache-name }}

      - name: Download ${{ matrix.stable-diffusion-model }}
        id: download-stable-diffusion-model
        if: ${{ steps.cache-sd-model.outputs.cache-hit != 'true' }}
        run: |
          mkdir -p "${{ env.INVOKEAI_ROOT }}/${{ matrix.stable-diffusion-model-dl-path }}"
          curl \
            -H "Authorization: Bearer ${{ secrets.HUGGINGFACE_TOKEN }}" \
            -o "${{ env.INVOKEAI_ROOT }}/${{ matrix.stable-diffusion-model-dl-path }}/${{ matrix.stable-diffusion-model-dl-name }}" \
            -L ${{ matrix.stable-diffusion-model-url }}

      - name: run configure_invokeai.py
        id: run-preload-models
        run: |
          python scripts/configure_invokeai.py --no-interactive --yes
>>>>>>> 2433cc34

      - name: Run the tests
        id: run-tests
        env:
          HF_HUB_OFFLINE: 1
          HF_DATASETS_OFFLINE: 1
          TRANSFORMERS_OFFLINE: 1
        run: |
          time python scripts/invoke.py \
            --model ${{ matrix.stable-diffusion-model }} \
            --from_file ${{ env.TEST_PROMPTS }} \
            --root="${{ env.INVOKEAI_ROOT }}" \
            --outdir="${{ env.INVOKEAI_ROOT }}/outputs"

      - name: export conda env
        id: export-conda-env
        run: |
          mkdir -p outputs/img-samples
          conda env export --name ${{ env.CONDA_ENV_NAME }} > outputs/img-samples/environment-${{ runner.os }}-${{ runner.arch }}.yml

      - name: Archive results
        id: archive-results
        uses: actions/upload-artifact@v3
        with:
          name: results_${{ matrix.requirements-file }}_${{ matrix.python-version }}
          path: ${{ env.INVOKEAI_ROOT }}/outputs/img-samples<|MERGE_RESOLUTION|>--- conflicted
+++ resolved
@@ -1,18 +1,5 @@
 name: Test invoke.py
-<<<<<<< HEAD
 on: [push, pull_request]
-=======
-on:
-  push:
-    branches:
-      - 'main'
-      - 'development'
-      - 'fix-gh-actions-fork'
-  pull_request:
-    branches:
-      - 'main'
-      - 'development'
->>>>>>> 2433cc34
 
 jobs:
   matrix:
@@ -40,20 +27,6 @@
           - environment-yaml: environment-lin-cuda.yml
             os: ubuntu-latest
             default-shell: bash -l {0}
-<<<<<<< HEAD
-          # - stable-diffusion-model: https://huggingface.co/CompVis/stable-diffusion-v-1-4-original/resolve/main/sd-v1-4.ckpt
-          #   stable-diffusion-model-dl-path: models/ldm/stable-diffusion-v1/sd-v1-4.ckpt
-          #   stable-diffusion-model-switch: stable-diffusion-1.4
-          - stable-diffusion-model: https://huggingface.co/runwayml/stable-diffusion-v1-5/resolve/main/v1-5-pruned-emaonly.ckpt
-            stable-diffusion-model-dl-path: models/ldm/stable-diffusion-v1/v1-5-pruned-emaonly.ckpt
-            stable-diffusion-model-switch: diffusers-1.5
-    name: ${{ matrix.os }} with ${{ matrix.stable-diffusion-model-switch }}
-    runs-on: ${{ matrix.os }}
-    env:
-      CONDA_ENV_NAME: invokeai
-      PYTHONUNBUFFERED: 1
-      HAVE_SECRETS: ${{ secrets.HUGGINGFACE_TOKEN != '' }}
-=======
           - environment-yaml: environment-mac.yml
             os: macos-12
             default-shell: bash -l {0}
@@ -66,7 +39,8 @@
     env:
       CONDA_ENV_NAME: invokeai
       INVOKEAI_ROOT: '${{ github.workspace }}/invokeai'
->>>>>>> 2433cc34
+      PYTHONUNBUFFERED: 1
+      HAVE_SECRETS: ${{ secrets.HUGGINGFACE_TOKEN != '' }}
     defaults:
       run:
         shell: ${{ matrix.default-shell }}
@@ -123,42 +97,16 @@
         if: ${{ github.ref != 'refs/heads/main' && github.ref != 'refs/heads/development' }}
         run: echo "TEST_PROMPTS=tests/validate_pr_prompt.txt" >> $GITHUB_ENV
 
-<<<<<<< HEAD
-      - name: run preload_models.py
+      - name: run configure_invokeai.py
         id: run-preload-models
         run: |
           if [ "${HAVE_SECRETS}" == true ] ; then
             mkdir -p ~/.huggingface
             echo -n '${{ secrets.HUGGINGFACE_TOKEN }}' > ~/.huggingface/token
           fi
-          python scripts/preload_models.py \
+          python scripts/configure_invokeai.py \
             --no-interactive \
             --full-precision  # can't use fp16 weights without a GPU
-=======
-      - name: Use Cached Stable Diffusion Model
-        id: cache-sd-model
-        uses: actions/cache@v3
-        env:
-          cache-name: cache-${{ matrix.stable-diffusion-model }}
-        with:
-          path: ${{ matrix.stable-diffusion-model-dl-path }}
-          key: ${{ env.cache-name }}
-
-      - name: Download ${{ matrix.stable-diffusion-model }}
-        id: download-stable-diffusion-model
-        if: ${{ steps.cache-sd-model.outputs.cache-hit != 'true' }}
-        run: |
-          mkdir -p "${{ env.INVOKEAI_ROOT }}/${{ matrix.stable-diffusion-model-dl-path }}"
-          curl \
-            -H "Authorization: Bearer ${{ secrets.HUGGINGFACE_TOKEN }}" \
-            -o "${{ env.INVOKEAI_ROOT }}/${{ matrix.stable-diffusion-model-dl-path }}/${{ matrix.stable-diffusion-model-dl-name }}" \
-            -L ${{ matrix.stable-diffusion-model-url }}
-
-      - name: run configure_invokeai.py
-        id: run-preload-models
-        run: |
-          python scripts/configure_invokeai.py --no-interactive --yes
->>>>>>> 2433cc34
 
       - name: Run the tests
         id: run-tests
