# continuous integration
/.github/workflows/  @lstein @blessedcoolant  

# documentation
/docs/ @lstein @blessedcoolant  
/mkdocs.yml @lstein @blessedcoolant  

# nodes
<<<<<<< HEAD
/invokeai/app/ @blessedcoolant @lstein @dunkeroni
=======
/invokeai/app/ @blessedcoolant @lstein @Pfannkuchensack @JPPhoto
>>>>>>> f922f6c6

# installation and configuration
/pyproject.toml  @lstein @blessedcoolant  
/docker/  @lstein @blessedcoolant
/scripts/  @lstein  
/installer/ @lstein   
/invokeai/assets @lstein   
/invokeai/configs @lstein  
/invokeai/version @lstein @blessedcoolant  

# web ui
<<<<<<< HEAD
/invokeai/frontend @blessedcoolant  @lstein  @dunkeroni  

# generation, model management, postprocessing
/invokeai/backend  @lstein @blessedcoolant @dunkeroni    
=======
/invokeai/frontend @blessedcoolant @lstein

# generation, model management, postprocessing
/invokeai/backend  @lstein @blessedcoolant @JPPhoto
>>>>>>> f922f6c6

# front ends
/invokeai/frontend/CLI @lstein  
/invokeai/frontend/install @lstein   
/invokeai/frontend/merge @lstein @blessedcoolant  
/invokeai/frontend/training @lstein @blessedcoolant  
<<<<<<< HEAD
/invokeai/frontend/web  @blessedcoolant  @lstein @dunkeroni
=======
/invokeai/frontend/web  @blessedcoolant @lstein @Pfannkuchensack 
>>>>>>> f922f6c6
<|MERGE_RESOLUTION|>--- conflicted
+++ resolved
@@ -6,11 +6,7 @@
 /mkdocs.yml @lstein @blessedcoolant  
 
 # nodes
-<<<<<<< HEAD
-/invokeai/app/ @blessedcoolant @lstein @dunkeroni
-=======
-/invokeai/app/ @blessedcoolant @lstein @Pfannkuchensack @JPPhoto
->>>>>>> f922f6c6
+/invokeai/app/ @blessedcoolant @lstein @dunkeroni @JPPhoto
 
 # installation and configuration
 /pyproject.toml  @lstein @blessedcoolant  
@@ -22,25 +18,14 @@
 /invokeai/version @lstein @blessedcoolant  
 
 # web ui
-<<<<<<< HEAD
 /invokeai/frontend @blessedcoolant  @lstein  @dunkeroni  
 
 # generation, model management, postprocessing
-/invokeai/backend  @lstein @blessedcoolant @dunkeroni    
-=======
-/invokeai/frontend @blessedcoolant @lstein
-
-# generation, model management, postprocessing
-/invokeai/backend  @lstein @blessedcoolant @JPPhoto
->>>>>>> f922f6c6
+/invokeai/backend  @lstein @blessedcoolant @dunkeroni @JPPhoto
 
 # front ends
 /invokeai/frontend/CLI @lstein  
 /invokeai/frontend/install @lstein   
 /invokeai/frontend/merge @lstein @blessedcoolant  
 /invokeai/frontend/training @lstein @blessedcoolant  
-<<<<<<< HEAD
-/invokeai/frontend/web  @blessedcoolant  @lstein @dunkeroni
-=======
-/invokeai/frontend/web  @blessedcoolant @lstein @Pfannkuchensack 
->>>>>>> f922f6c6
+/invokeai/frontend/web  @blessedcoolant  @lstein @dunkeroni @Pfannkuchensack 
