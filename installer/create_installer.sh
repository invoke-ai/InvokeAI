--- conflicted
+++ resolved
@@ -18,12 +18,7 @@
 echo Building installer for version $VERSION
 echo "Be certain that you're in the 'installer' directory before continuing."
 read -p "Press any key to continue, or CTRL-C to exit..."
-
-<<<<<<< HEAD
-read -e -p "Commit and tag this repo with ${VERSION} and 'latest-2.3'? [n]: " input
-=======
 read -e -p "Commit and tag this repo with ${VERSION} and 'v2.3-latest'? [n]: " input
->>>>>>> 3b58413d
 RESPONSE=${input:='n'}
 if [ "$RESPONSE" == 'y' ]; then
     git commit -a
@@ -32,13 +27,8 @@
 	    echo "Existing/invalid tag"
 	    exit -1
     fi
-<<<<<<< HEAD
-    git push origin :refs/tags/latest-2.3
-    git tag -fa latest-2.3
-=======
     git push origin :refs/tags/v2.3-latest
-    git tag -fa latest
->>>>>>> 3b58413d
+    git tag -fa v2.3-latest
 fi
 
 # ----------------------
