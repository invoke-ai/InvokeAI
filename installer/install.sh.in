--- conflicted
+++ resolved
@@ -11,13 +11,8 @@
 MINIMUM_PYTHON_VERSION=3.10.0
 MAXIMUM_PYTHON_VERSION=3.12.100
 PYTHON=""
-<<<<<<< HEAD
 for candidate in python3.12 python3.11 python3.10 python3 python ; do
-    if ppath=`which $candidate`; then
-=======
-for candidate in python3.11 python3.10 python3 python ; do
     if ppath=`which $candidate 2>/dev/null`; then
->>>>>>> 36a3fba8
         # when using `pyenv`, the executable for an inactive Python version will exist but will not be operational
         # we check that this found executable can actually run
         if [ $($candidate --version &>/dev/null; echo ${PIPESTATUS}) -gt 0 ]; then continue; fi
