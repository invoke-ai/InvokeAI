# Copyright (c) 2024, Lincoln D. Stein and the InvokeAI Development Team
"""Default implementation of model loading in InvokeAI."""

from logging import Logger
from pathlib import Path
from typing import Optional

from invokeai.app.services.config import InvokeAIAppConfig
from invokeai.backend.model_manager import (
    AnyModel,
    AnyModelConfig,
    InvalidModelConfigException,
    SubModelType,
)
from invokeai.backend.model_manager.config import DiffusersConfigBase
from invokeai.backend.model_manager.load.load_base import LoadedModel, ModelLoaderBase
from invokeai.backend.model_manager.load.model_cache.model_cache_base import ModelCacheBase, ModelLockerBase
from invokeai.backend.model_manager.load.model_util import calc_model_size_by_fs
from invokeai.backend.model_manager.load.optimizations import skip_torch_weight_init
from invokeai.backend.util.devices import TorchDevice


# TO DO: The loader is not thread safe!
class ModelLoader(ModelLoaderBase):
    """Default implementation of ModelLoaderBase."""

    def __init__(
        self,
        app_config: InvokeAIAppConfig,
        logger: Logger,
        ram_cache: ModelCacheBase[AnyModel],
    ):
        """Initialize the loader."""
        self._app_config = app_config
        self._logger = logger
        self._ram_cache = ram_cache
        self._torch_dtype = TorchDevice.choose_torch_dtype()

    def load_model(self, model_config: AnyModelConfig, submodel_type: Optional[SubModelType] = None) -> LoadedModel:
        """
        Return a model given its configuration.

        Given a model's configuration as returned by the ModelRecordConfigStore service,
        return a LoadedModel object that can be used for inference.

        :param model config: Configuration record for this model
        :param submodel_type: an ModelType enum indicating the portion of
               the model to retrieve (e.g. ModelType.Vae)
        """
        model_path = self._get_model_path(model_config)

        if not model_path.exists():
            raise InvalidModelConfigException(f"Files for model '{model_config.name}' not found at {model_path}")

        with skip_torch_weight_init():
            locker = self._load_and_cache(model_config, submodel_type)
        return LoadedModel(config=model_config, _locker=locker)

    @property
    def ram_cache(self) -> ModelCacheBase[AnyModel]:
        """Return the ram cache associated with this loader."""
        return self._ram_cache

    def _get_model_path(self, config: AnyModelConfig) -> Path:
        model_base = self._app_config.models_path
        return (model_base / config.path).resolve()

<<<<<<< HEAD
    def _convert_and_load(
        self, config: AnyModelConfig, model_path: Path, submodel_type: Optional[SubModelType] = None
    ) -> ModelLockerBase:
        stats_name = ":".join([config.base, config.type, config.name, (submodel_type or "")])

=======
    def _load_and_cache(self, config: AnyModelConfig, submodel_type: Optional[SubModelType] = None) -> ModelLockerBase:
>>>>>>> bb6ff4cf
        try:
            return self._ram_cache.get(config.key, submodel_type, stats_name=stats_name)
        except IndexError:
            pass

        config.path = str(self._get_model_path(config))
        loaded_model = self._load_model(config, submodel_type)

        self._ram_cache.put(
            config.key,
            submodel_type=submodel_type,
            model=loaded_model,
        )

        return self._ram_cache.get(
            key=config.key,
            submodel_type=submodel_type,
            stats_name=stats_name,
        )

    def get_size_fs(
        self, config: AnyModelConfig, model_path: Path, submodel_type: Optional[SubModelType] = None
    ) -> int:
        """Get the size of the model on disk."""
        return calc_model_size_by_fs(
            model_path=model_path,
            subfolder=submodel_type.value if submodel_type else None,
            variant=config.repo_variant if isinstance(config, DiffusersConfigBase) else None,
        )

    # This needs to be implemented in the subclass
    def _load_model(
        self,
        config: AnyModelConfig,
        submodel_type: Optional[SubModelType] = None,
    ) -> AnyModel:
        raise NotImplementedError<|MERGE_RESOLUTION|>--- conflicted
+++ resolved
@@ -65,15 +65,7 @@
         model_base = self._app_config.models_path
         return (model_base / config.path).resolve()
 
-<<<<<<< HEAD
-    def _convert_and_load(
-        self, config: AnyModelConfig, model_path: Path, submodel_type: Optional[SubModelType] = None
-    ) -> ModelLockerBase:
-        stats_name = ":".join([config.base, config.type, config.name, (submodel_type or "")])
-
-=======
     def _load_and_cache(self, config: AnyModelConfig, submodel_type: Optional[SubModelType] = None) -> ModelLockerBase:
->>>>>>> bb6ff4cf
         try:
             return self._ram_cache.get(config.key, submodel_type, stats_name=stats_name)
         except IndexError:
