--- conflicted
+++ resolved
@@ -292,7 +292,6 @@
                     for k, v in cache_entry.state_dict.items():
                         new_dict[k] = v.to(target_device, copy=True)
                     cache_entry.model.load_state_dict(new_dict, assign=True)
-<<<<<<< HEAD
             try:
                 cache_entry.model.to(target_device, non_blocking=TorchDevice.get_non_blocking(target_device))
             except TypeError as e:
@@ -300,9 +299,6 @@
                     cache_entry.model.to(target_device)
                 else:
                     raise e
-=======
-            cache_entry.model.to(target_device)
->>>>>>> f9c61f1b
             cache_entry.device = target_device
         except Exception as e:  # blow away cache entry
             self._delete_cache_entry(cache_entry)
