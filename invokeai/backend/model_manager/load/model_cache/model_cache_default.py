--- conflicted
+++ resolved
@@ -61,12 +61,7 @@
         storage_device: torch.device = torch.device("cpu"),
         execution_devices: Optional[Set[torch.device]] = None,
         precision: torch.dtype = torch.float16,
-<<<<<<< HEAD
-        sequential_offload: bool = False,
-        sha_chunksize: int = 16777216,
-=======
         lazy_offloading: bool = True,
->>>>>>> ebe373c6
         log_memory_usage: bool = False,
         logger: Optional[Logger] = None,
     ):
@@ -76,11 +71,6 @@
         :param max_cache_size: Maximum size of the RAM cache [6.0 GB]
         :param storage_device: Torch device to save inactive model in [torch.device('cpu')]
         :param precision: Precision for loaded models [torch.float16]
-<<<<<<< HEAD
-        :param sequential_offload: Conserve VRAM by loading and unloading each stage of the pipeline sequentially
-=======
-        :param lazy_offloading: Keep model in VRAM until another model needs to be loaded
->>>>>>> ebe373c6
         :param log_memory_usage: If True, a memory snapshot will be captured before and after every model cache
             operation, and the result will be logged (at debug level). There is a time cost to capturing the memory
             snapshots, so it is recommended to disable this feature unless you are actively inspecting the model cache's
