--- conflicted
+++ resolved
@@ -70,10 +70,7 @@
         max_vram_cache_size: float,
         execution_device: torch.device = torch.device("cuda"),
         storage_device: torch.device = torch.device("cpu"),
-<<<<<<< HEAD
         precision: torch.dtype = torch.float16,
-=======
->>>>>>> d62310bb
         lazy_offloading: bool = True,
         log_memory_usage: bool = False,
         logger: Optional[Logger] = None,
@@ -85,16 +82,13 @@
         :param max_vram_cache_size: Maximum size of the execution_device cache in GBs.
         :param execution_device: Torch device to load active model into [torch.device('cuda')]
         :param storage_device: Torch device to save inactive model in [torch.device('cpu')]
-<<<<<<< HEAD
         :param precision: Precision for loaded models [torch.float16]
         :param lazy_offloading: Keep model in VRAM until another model needs to be loaded
-=======
-        :param lazy_offloading: Keep model in VRAM until another model needs to be loaded.
->>>>>>> d62310bb
         :param log_memory_usage: If True, a memory snapshot will be captured before and after every model cache
             operation, and the result will be logged (at debug level). There is a time cost to capturing the memory
             snapshots, so it is recommended to disable this feature unless you are actively inspecting the model cache's
             behaviour.
+        :param logger: InvokeAILogger to use (otherwise creates one)
         """
         # allow lazy offloading only when vram cache enabled
         self._lazy_offloading = lazy_offloading and max_vram_cache_size > 0
