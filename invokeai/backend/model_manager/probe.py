--- conflicted
+++ resolved
@@ -232,11 +232,8 @@
                 return ModelType.LoRA
             elif key.startswith(("controlnet", "control_model", "input_blocks")):
                 return ModelType.ControlNet
-<<<<<<< HEAD
             elif any(key.startswith(v) for v in {"image_proj", "ip_adapter"}):
-=======
             elif key.startswith(("image_proj.", "ip_adapter.")):
->>>>>>> 8ecf7283
                 return ModelType.IPAdapter
             elif key in {"emb_params", "string_to_param"}:
                 return ModelType.TextualInversion
