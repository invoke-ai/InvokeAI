import inspect
import math
from typing import Callable

import torch
from diffusers.schedulers.scheduling_utils import SchedulerMixin
from tqdm import tqdm

from invokeai.backend.flux.controlnet.controlnet_flux_output import ControlNetFluxOutput, sum_controlnet_flux_outputs
from invokeai.backend.flux.extensions.instantx_controlnet_extension import InstantXControlNetExtension
from invokeai.backend.flux.extensions.regional_prompting_extension import RegionalPromptingExtension
from invokeai.backend.flux.extensions.xlabs_controlnet_extension import XLabsControlNetExtension
from invokeai.backend.flux.extensions.xlabs_ip_adapter_extension import XLabsIPAdapterExtension
from invokeai.backend.flux.model import Flux
from invokeai.backend.rectified_flow.rectified_flow_inpaint_extension import RectifiedFlowInpaintExtension
from invokeai.backend.stable_diffusion.diffusers_pipeline import PipelineIntermediateState


def denoise(
    model: Flux,
    # model input
    img: torch.Tensor,
    img_ids: torch.Tensor,
    pos_regional_prompting_extension: RegionalPromptingExtension,
    neg_regional_prompting_extension: RegionalPromptingExtension | None,
    # sampling parameters
    timesteps: list[float],
    step_callback: Callable[[PipelineIntermediateState], None],
    guidance: float,
    cfg_scale: list[float],
    inpaint_extension: RectifiedFlowInpaintExtension | None,
    controlnet_extensions: list[XLabsControlNetExtension | InstantXControlNetExtension],
    pos_ip_adapter_extensions: list[XLabsIPAdapterExtension],
    neg_ip_adapter_extensions: list[XLabsIPAdapterExtension],
    # extra img tokens (channel-wise)
    img_cond: torch.Tensor | None,
    # extra img tokens (sequence-wise) - for Kontext conditioning
    img_cond_seq: torch.Tensor | None = None,
    img_cond_seq_ids: torch.Tensor | None = None,
    # Optional scheduler for alternative sampling methods
    scheduler: SchedulerMixin | None = None,
):
    # Determine if we're using a diffusers scheduler or the built-in Euler method
    use_scheduler = scheduler is not None

    if use_scheduler:
        # Initialize scheduler with timesteps
        # The timesteps list contains values in [0, 1] range (sigmas)
<<<<<<< HEAD
        # Some schedulers (like Euler) support custom sigmas, others (like Heun) don't
        set_timesteps_sig = inspect.signature(scheduler.set_timesteps)
        if "sigmas" in set_timesteps_sig.parameters:
            # Scheduler supports custom sigmas - use InvokeAI's time-shifted schedule
            scheduler.set_timesteps(sigmas=timesteps, device=img.device)
        else:
            # Scheduler doesn't support custom sigmas - use num_inference_steps
=======
        # LCM should use num_inference_steps (it has its own sigma schedule),
        # while other schedulers can use custom sigmas if supported
        is_lcm = scheduler.__class__.__name__ == "FlowMatchLCMScheduler"
        set_timesteps_sig = inspect.signature(scheduler.set_timesteps)
        if not is_lcm and "sigmas" in set_timesteps_sig.parameters:
            # Scheduler supports custom sigmas - use InvokeAI's time-shifted schedule
            scheduler.set_timesteps(sigmas=timesteps, device=img.device)
        else:
            # LCM or scheduler doesn't support custom sigmas - use num_inference_steps
>>>>>>> 252dd5b4
            # The schedule will be computed by the scheduler itself
            num_inference_steps = len(timesteps) - 1
            scheduler.set_timesteps(num_inference_steps=num_inference_steps, device=img.device)

        # For schedulers like Heun, the number of actual steps may differ
        # (Heun doubles timesteps internally)
        num_scheduler_steps = len(scheduler.timesteps)
        # For user-facing step count, use the original number of denoising steps
        total_steps = len(timesteps) - 1
    else:
        total_steps = len(timesteps) - 1
        num_scheduler_steps = total_steps

    # guidance_vec is ignored for schnell.
    guidance_vec = torch.full((img.shape[0],), guidance, device=img.device, dtype=img.dtype)

    # Store original sequence length for slicing predictions
    original_seq_len = img.shape[1]

    # Track the actual step for user-facing progress (accounts for Heun's double steps)
    user_step = 0

    if use_scheduler:
        # Use diffusers scheduler for stepping
<<<<<<< HEAD
        for step_index in tqdm(range(num_scheduler_steps)):
=======
        # Use tqdm with total_steps (user-facing steps) not num_scheduler_steps (internal steps)
        # This ensures progress bar shows 1/8, 2/8, etc. even when scheduler uses more internal steps
        pbar = tqdm(total=total_steps, desc="Denoising")
        for step_index in range(num_scheduler_steps):
>>>>>>> 252dd5b4
            timestep = scheduler.timesteps[step_index]
            # Convert scheduler timestep (0-1000) to normalized (0-1) for the model
            t_curr = timestep.item() / scheduler.config.num_train_timesteps
            t_vec = torch.full((img.shape[0],), t_curr, dtype=img.dtype, device=img.device)

            # For Heun scheduler, track if we're in first or second order step
            is_heun = hasattr(scheduler, "state_in_first_order")
            in_first_order = scheduler.state_in_first_order if is_heun else True

            # Run ControlNet models
            controlnet_residuals: list[ControlNetFluxOutput] = []
            for controlnet_extension in controlnet_extensions:
                controlnet_residuals.append(
                    controlnet_extension.run_controlnet(
                        timestep_index=user_step,
                        total_num_timesteps=total_steps,
                        img=img,
                        img_ids=img_ids,
                        txt=pos_regional_prompting_extension.regional_text_conditioning.t5_embeddings,
                        txt_ids=pos_regional_prompting_extension.regional_text_conditioning.t5_txt_ids,
                        y=pos_regional_prompting_extension.regional_text_conditioning.clip_embeddings,
                        timesteps=t_vec,
                        guidance=guidance_vec,
                    )
                )

            merged_controlnet_residuals = sum_controlnet_flux_outputs(controlnet_residuals)

            # Prepare input for model
            img_input = img
            img_input_ids = img_ids

            if img_cond is not None:
                img_input = torch.cat((img_input, img_cond), dim=-1)

            if img_cond_seq is not None:
                assert img_cond_seq_ids is not None
                img_input = torch.cat((img_input, img_cond_seq), dim=1)
                img_input_ids = torch.cat((img_input_ids, img_cond_seq_ids), dim=1)

            pred = model(
                img=img_input,
                img_ids=img_input_ids,
                txt=pos_regional_prompting_extension.regional_text_conditioning.t5_embeddings,
                txt_ids=pos_regional_prompting_extension.regional_text_conditioning.t5_txt_ids,
                y=pos_regional_prompting_extension.regional_text_conditioning.clip_embeddings,
                timesteps=t_vec,
                guidance=guidance_vec,
                timestep_index=user_step,
                total_num_timesteps=total_steps,
                controlnet_double_block_residuals=merged_controlnet_residuals.double_block_residuals,
                controlnet_single_block_residuals=merged_controlnet_residuals.single_block_residuals,
                ip_adapter_extensions=pos_ip_adapter_extensions,
                regional_prompting_extension=pos_regional_prompting_extension,
            )

            if img_cond_seq is not None:
                pred = pred[:, :original_seq_len]

            # Get CFG scale for current user step
            step_cfg_scale = cfg_scale[min(user_step, len(cfg_scale) - 1)]

            if not math.isclose(step_cfg_scale, 1.0):
                if neg_regional_prompting_extension is None:
                    raise ValueError("Negative text conditioning is required when cfg_scale is not 1.0.")

                neg_img_input = img
                neg_img_input_ids = img_ids

                if img_cond is not None:
                    neg_img_input = torch.cat((neg_img_input, img_cond), dim=-1)

                if img_cond_seq is not None:
                    neg_img_input = torch.cat((neg_img_input, img_cond_seq), dim=1)
                    neg_img_input_ids = torch.cat((neg_img_input_ids, img_cond_seq_ids), dim=1)

                neg_pred = model(
                    img=neg_img_input,
                    img_ids=neg_img_input_ids,
                    txt=neg_regional_prompting_extension.regional_text_conditioning.t5_embeddings,
                    txt_ids=neg_regional_prompting_extension.regional_text_conditioning.t5_txt_ids,
                    y=neg_regional_prompting_extension.regional_text_conditioning.clip_embeddings,
                    timesteps=t_vec,
                    guidance=guidance_vec,
                    timestep_index=user_step,
                    total_num_timesteps=total_steps,
                    controlnet_double_block_residuals=None,
                    controlnet_single_block_residuals=None,
                    ip_adapter_extensions=neg_ip_adapter_extensions,
                    regional_prompting_extension=neg_regional_prompting_extension,
                )

                if img_cond_seq is not None:
                    neg_pred = neg_pred[:, :original_seq_len]
                pred = neg_pred + step_cfg_scale * (pred - neg_pred)

            # Use scheduler.step() for the update
            step_output = scheduler.step(model_output=pred, timestep=timestep, sample=img)
            img = step_output.prev_sample

            # Get t_prev for inpainting (next sigma value)
            if step_index + 1 < len(scheduler.sigmas):
                t_prev = scheduler.sigmas[step_index + 1].item()
            else:
                t_prev = 0.0

            if inpaint_extension is not None:
                img = inpaint_extension.merge_intermediate_latents_with_init_latents(img, t_prev)

            # For Heun, only increment user step after second-order step completes
            if is_heun:
                if not in_first_order:
                    # Second order step completed
                    user_step += 1
                    # Only call step_callback if we haven't exceeded total_steps
                    if user_step <= total_steps:
<<<<<<< HEAD
=======
                        pbar.update(1)
>>>>>>> 252dd5b4
                        preview_img = img - t_curr * pred
                        if inpaint_extension is not None:
                            preview_img = inpaint_extension.merge_intermediate_latents_with_init_latents(
                                preview_img, 0.0
                            )
                        step_callback(
                            PipelineIntermediateState(
                                step=user_step,
                                order=2,
                                total_steps=total_steps,
                                timestep=int(t_curr * 1000),
                                latents=preview_img,
                            ),
                        )
            else:
<<<<<<< HEAD
                # For Euler, LCM and other first-order schedulers
=======
                # For LCM and other first-order schedulers
>>>>>>> 252dd5b4
                user_step += 1
                # Only call step_callback if we haven't exceeded total_steps
                # (LCM scheduler may have more internal steps than user-facing steps)
                if user_step <= total_steps:
<<<<<<< HEAD
=======
                    pbar.update(1)
>>>>>>> 252dd5b4
                    preview_img = img - t_curr * pred
                    if inpaint_extension is not None:
                        preview_img = inpaint_extension.merge_intermediate_latents_with_init_latents(preview_img, 0.0)
                    step_callback(
                        PipelineIntermediateState(
                            step=user_step,
                            order=1,
                            total_steps=total_steps,
                            timestep=int(t_curr * 1000),
                            latents=preview_img,
                        ),
                    )

<<<<<<< HEAD
=======
        pbar.close()
>>>>>>> 252dd5b4
        return img

    # Original Euler implementation (when scheduler is None)
    for step_index, (t_curr, t_prev) in tqdm(list(enumerate(zip(timesteps[:-1], timesteps[1:], strict=True)))):
        t_vec = torch.full((img.shape[0],), t_curr, dtype=img.dtype, device=img.device)

        # Run ControlNet models.
        controlnet_residuals: list[ControlNetFluxOutput] = []
        for controlnet_extension in controlnet_extensions:
            controlnet_residuals.append(
                controlnet_extension.run_controlnet(
                    timestep_index=step_index,
                    total_num_timesteps=total_steps,
                    img=img,
                    img_ids=img_ids,
                    txt=pos_regional_prompting_extension.regional_text_conditioning.t5_embeddings,
                    txt_ids=pos_regional_prompting_extension.regional_text_conditioning.t5_txt_ids,
                    y=pos_regional_prompting_extension.regional_text_conditioning.clip_embeddings,
                    timesteps=t_vec,
                    guidance=guidance_vec,
                )
            )

        # Merge the ControlNet residuals from multiple ControlNets.
        # TODO(ryand): We may want to calculate the sum just-in-time to keep peak memory low. Keep in mind, that the
        # controlnet_residuals datastructure is efficient in that it likely contains multiple references to the same
        # tensors. Calculating the sum materializes each tensor into its own instance.
        merged_controlnet_residuals = sum_controlnet_flux_outputs(controlnet_residuals)

        # Prepare input for model - concatenate fresh each step
        img_input = img
        img_input_ids = img_ids

        # Add channel-wise conditioning (for ControlNet, FLUX Fill, etc.)
        if img_cond is not None:
            img_input = torch.cat((img_input, img_cond), dim=-1)

        # Add sequence-wise conditioning (for Kontext)
        if img_cond_seq is not None:
            assert img_cond_seq_ids is not None, (
                "You need to provide either both or neither of the sequence conditioning"
            )
            img_input = torch.cat((img_input, img_cond_seq), dim=1)
            img_input_ids = torch.cat((img_input_ids, img_cond_seq_ids), dim=1)

        pred = model(
            img=img_input,
            img_ids=img_input_ids,
            txt=pos_regional_prompting_extension.regional_text_conditioning.t5_embeddings,
            txt_ids=pos_regional_prompting_extension.regional_text_conditioning.t5_txt_ids,
            y=pos_regional_prompting_extension.regional_text_conditioning.clip_embeddings,
            timesteps=t_vec,
            guidance=guidance_vec,
            timestep_index=step_index,
            total_num_timesteps=total_steps,
            controlnet_double_block_residuals=merged_controlnet_residuals.double_block_residuals,
            controlnet_single_block_residuals=merged_controlnet_residuals.single_block_residuals,
            ip_adapter_extensions=pos_ip_adapter_extensions,
            regional_prompting_extension=pos_regional_prompting_extension,
        )

        # Slice prediction to only include the main image tokens
        if img_cond_seq is not None:
            pred = pred[:, :original_seq_len]

        step_cfg_scale = cfg_scale[step_index]

        # If step_cfg_scale, is 1.0, then we don't need to run the negative prediction.
        if not math.isclose(step_cfg_scale, 1.0):
            # TODO(ryand): Add option to run positive and negative predictions in a single batch for better performance
            # on systems with sufficient VRAM.

            if neg_regional_prompting_extension is None:
                raise ValueError("Negative text conditioning is required when cfg_scale is not 1.0.")

            # For negative prediction with Kontext, we need to include the reference images
            # to maintain consistency between positive and negative passes. Without this,
            # CFG would create artifacts as the attention mechanism would see different
            # spatial structures in each pass
            neg_img_input = img
            neg_img_input_ids = img_ids

            # Add channel-wise conditioning for negative pass if present
            if img_cond is not None:
                neg_img_input = torch.cat((neg_img_input, img_cond), dim=-1)

            # Add sequence-wise conditioning (Kontext) for negative pass
            # This ensures reference images are processed consistently
            if img_cond_seq is not None:
                neg_img_input = torch.cat((neg_img_input, img_cond_seq), dim=1)
                neg_img_input_ids = torch.cat((neg_img_input_ids, img_cond_seq_ids), dim=1)

            neg_pred = model(
                img=neg_img_input,
                img_ids=neg_img_input_ids,
                txt=neg_regional_prompting_extension.regional_text_conditioning.t5_embeddings,
                txt_ids=neg_regional_prompting_extension.regional_text_conditioning.t5_txt_ids,
                y=neg_regional_prompting_extension.regional_text_conditioning.clip_embeddings,
                timesteps=t_vec,
                guidance=guidance_vec,
                timestep_index=step_index,
                total_num_timesteps=total_steps,
                controlnet_double_block_residuals=None,
                controlnet_single_block_residuals=None,
                ip_adapter_extensions=neg_ip_adapter_extensions,
                regional_prompting_extension=neg_regional_prompting_extension,
            )

            # Slice negative prediction to match main image tokens
            if img_cond_seq is not None:
                neg_pred = neg_pred[:, :original_seq_len]
            pred = neg_pred + step_cfg_scale * (pred - neg_pred)

        preview_img = img - t_curr * pred
        img = img + (t_prev - t_curr) * pred

        if inpaint_extension is not None:
            img = inpaint_extension.merge_intermediate_latents_with_init_latents(img, t_prev)
            preview_img = inpaint_extension.merge_intermediate_latents_with_init_latents(preview_img, 0.0)

        step_callback(
            PipelineIntermediateState(
                step=step_index + 1,
                order=1,
                total_steps=total_steps,
                timestep=int(t_curr),
                latents=preview_img,
            ),
        )

    return img<|MERGE_RESOLUTION|>--- conflicted
+++ resolved
@@ -46,15 +46,6 @@
     if use_scheduler:
         # Initialize scheduler with timesteps
         # The timesteps list contains values in [0, 1] range (sigmas)
-<<<<<<< HEAD
-        # Some schedulers (like Euler) support custom sigmas, others (like Heun) don't
-        set_timesteps_sig = inspect.signature(scheduler.set_timesteps)
-        if "sigmas" in set_timesteps_sig.parameters:
-            # Scheduler supports custom sigmas - use InvokeAI's time-shifted schedule
-            scheduler.set_timesteps(sigmas=timesteps, device=img.device)
-        else:
-            # Scheduler doesn't support custom sigmas - use num_inference_steps
-=======
         # LCM should use num_inference_steps (it has its own sigma schedule),
         # while other schedulers can use custom sigmas if supported
         is_lcm = scheduler.__class__.__name__ == "FlowMatchLCMScheduler"
@@ -64,7 +55,6 @@
             scheduler.set_timesteps(sigmas=timesteps, device=img.device)
         else:
             # LCM or scheduler doesn't support custom sigmas - use num_inference_steps
->>>>>>> 252dd5b4
             # The schedule will be computed by the scheduler itself
             num_inference_steps = len(timesteps) - 1
             scheduler.set_timesteps(num_inference_steps=num_inference_steps, device=img.device)
@@ -89,14 +79,10 @@
 
     if use_scheduler:
         # Use diffusers scheduler for stepping
-<<<<<<< HEAD
-        for step_index in tqdm(range(num_scheduler_steps)):
-=======
         # Use tqdm with total_steps (user-facing steps) not num_scheduler_steps (internal steps)
         # This ensures progress bar shows 1/8, 2/8, etc. even when scheduler uses more internal steps
         pbar = tqdm(total=total_steps, desc="Denoising")
         for step_index in range(num_scheduler_steps):
->>>>>>> 252dd5b4
             timestep = scheduler.timesteps[step_index]
             # Convert scheduler timestep (0-1000) to normalized (0-1) for the model
             t_curr = timestep.item() / scheduler.config.num_train_timesteps
@@ -213,10 +199,7 @@
                     user_step += 1
                     # Only call step_callback if we haven't exceeded total_steps
                     if user_step <= total_steps:
-<<<<<<< HEAD
-=======
                         pbar.update(1)
->>>>>>> 252dd5b4
                         preview_img = img - t_curr * pred
                         if inpaint_extension is not None:
                             preview_img = inpaint_extension.merge_intermediate_latents_with_init_latents(
@@ -232,19 +215,12 @@
                             ),
                         )
             else:
-<<<<<<< HEAD
-                # For Euler, LCM and other first-order schedulers
-=======
                 # For LCM and other first-order schedulers
->>>>>>> 252dd5b4
                 user_step += 1
                 # Only call step_callback if we haven't exceeded total_steps
                 # (LCM scheduler may have more internal steps than user-facing steps)
                 if user_step <= total_steps:
-<<<<<<< HEAD
-=======
                     pbar.update(1)
->>>>>>> 252dd5b4
                     preview_img = img - t_curr * pred
                     if inpaint_extension is not None:
                         preview_img = inpaint_extension.merge_intermediate_latents_with_init_latents(preview_img, 0.0)
@@ -258,10 +234,7 @@
                         ),
                     )
 
-<<<<<<< HEAD
-=======
         pbar.close()
->>>>>>> 252dd5b4
         return img
 
     # Original Euler implementation (when scheduler is None)
