--- conflicted
+++ resolved
@@ -165,42 +165,6 @@
 
 
 @dataclass
-<<<<<<< HEAD
-class ConditioningData:
-    unconditioned_embeddings: BasicConditioningInfo
-    text_embeddings: BasicConditioningInfo
-    guidance_scale: Union[float, List[float]]
-    guidance_rescale_multiplier: float = 0  # for models trained using zero-terminal SNR use 0.7
-    """
-    Guidance scale as defined in [Classifier-Free Diffusion Guidance](https://arxiv.org/abs/2207.12598).
-    `guidance_scale` is defined as `w` of equation 2. of [Imagen Paper](https://arxiv.org/pdf/2205.11487.pdf).
-    Guidance scale is enabled by setting `guidance_scale > 1`. Higher guidance scale encourages to generate
-    images that are closely linked to the text `prompt`, usually at the expense of lower image quality.
-    """
-    extra: Optional[InvokeAIDiffuserComponent.ExtraConditioningInfo] = None
-    scheduler_args: dict[str, Any] = field(default_factory=dict)
-    """
-    Additional arguments to pass to invokeai_diffuser.do_latent_postprocessing().
-    """
-    postprocessing_settings: Optional[PostprocessingSettings] = None
-
-    @property
-    def dtype(self):
-        return self.text_embeddings.dtype
-
-    def add_scheduler_args_if_applicable(self, scheduler, **kwargs):
-        scheduler_args = dict(self.scheduler_args)
-        step_method = inspect.signature(scheduler.step)
-        for name, value in kwargs.items():
-            try:
-                step_method.bind_partial(**{name: value})
-            except TypeError:
-                # FIXME: don't silently discard arguments
-                pass  # debug("%s does not accept argument named %r", scheduler, name)
-            else:
-                scheduler_args[name] = value
-        return dataclasses.replace(self, scheduler_args=scheduler_args)
-=======
 class IPAdapterData:
     ip_adapter_model: IPAdapter = Field(default=None)
     # TODO: change to polymorphic so can do different weights per step (once implemented...)
@@ -218,7 +182,6 @@
     weight: Union[float, list[float]] = Field(default=1.0)
     begin_step_percent: float = Field(default=0.0)
     end_step_percent: float = Field(default=1.0)
->>>>>>> 6aa87f97
 
 
 @dataclass
@@ -650,7 +613,7 @@
         )
         guidance_rescale_multiplier = conditioning_data.guidance_rescale_multiplier
         if guidance_rescale_multiplier > 0:
-            noise_pred = type(self).rescale_cfg(
+            noise_pred = type(self)._rescale_cfg(
                 noise_pred,
                 c_noise_pred,
                 guidance_rescale_multiplier,
