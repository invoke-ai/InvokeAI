--- conflicted
+++ resolved
@@ -218,11 +218,7 @@
 class ControlNetData:
     model: ControlNetModel = Field(default=None)
     image_tensor: torch.Tensor= Field(default=None)
-<<<<<<< HEAD
-    weight: Union[float, List[float]]= Field(default=1.0)
-=======
-    weight: float = Field(default=1.0)
->>>>>>> bc892c53
+    weight: Union[float, list[float]]= Field(default=1.0)
     begin_step_percent: float = Field(default=0.0)
     end_step_percent: float = Field(default=1.0)
 
@@ -666,13 +662,9 @@
         down_block_res_samples, mid_block_res_sample = None, None
 
         if control_data is not None:
-<<<<<<< HEAD
             # FIXME: make sure guidance_scale < 1.0 is handled correctly if doing per-step guidance setting
             # if conditioning_data.guidance_scale > 1.0:
             if conditioning_data.guidance_scale is not None:
-=======
-            if conditioning_data.guidance_scale > 1.0:
->>>>>>> bc892c53
                 # expand the latents input to control model if doing classifier free guidance
                 #    (which I think for now is always true, there is conditional elsewhere that stops execution if
                 #     classifier_free_guidance is <= 1.0 ?)
@@ -689,27 +681,19 @@
                 # only apply controlnet if current step is within the controlnet's begin/end step range
                 if step_index >= first_control_step and step_index <= last_control_step:
                     # print("running controlnet", i, "for step", step_index)
-<<<<<<< HEAD
                     if isinstance(control_datum.weight, list):
                         # if controlnet has multiple weights, use the weight for the current step
                         controlnet_weight = control_datum.weight[step_index]
                     else:
                         # if controlnet has a single weight, use it for all steps
                         controlnet_weight = control_datum.weight
-=======
->>>>>>> bc892c53
                     down_samples, mid_sample = control_datum.model(
                         sample=latent_control_input,
                         timestep=timestep,
                         encoder_hidden_states=torch.cat([conditioning_data.unconditioned_embeddings,
                                                          conditioning_data.text_embeddings]),
                         controlnet_cond=control_datum.image_tensor,
-<<<<<<< HEAD
-                        # conditioning_scale=control_datum.weight,
                         conditioning_scale=controlnet_weight,
-=======
-                        conditioning_scale=control_datum.weight,
->>>>>>> bc892c53
                         # cross_attention_kwargs,
                         guess_mode=False,
                         return_dict=False,
