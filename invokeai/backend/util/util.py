import importlib
import math
import multiprocessing as mp
import os
import re
import io
import base64

from collections import abc
from inspect import isfunction
from pathlib import Path
from queue import Queue
from threading import Thread

import numpy as np
import requests
import torch
from PIL import Image, ImageDraw, ImageFont
from tqdm import tqdm
import yaml
from yaml.loader import SafeLoader
from .devices import torch_dtype


def log_txt_as_img(wh, xc, size=10):
    # wh a tuple of (width, height)
    # xc a list of captions to plot
    b = len(xc)
    txts = list()
    for bi in range(b):
        txt = Image.new("RGB", wh, color="white")
        draw = ImageDraw.Draw(txt)
        font = ImageFont.load_default()
        nc = int(40 * (wh[0] / 256))
        lines = "\n".join(
            xc[bi][start : start + nc] for start in range(0, len(xc[bi]), nc)
        )

        try:
            draw.text((0, 0), lines, fill="black", font=font)
        except UnicodeEncodeError:
            print("Cant encode string for logging. Skipping.")

        txt = np.array(txt).transpose(2, 0, 1) / 127.5 - 1.0
        txts.append(txt)
    txts = np.stack(txts)
    txts = torch.tensor(txts)
    return txts


def ismap(x):
    if not isinstance(x, torch.Tensor):
        return False
    return (len(x.shape) == 4) and (x.shape[1] > 3)


def isimage(x):
    if not isinstance(x, torch.Tensor):
        return False
    return (len(x.shape) == 4) and (x.shape[1] == 3 or x.shape[1] == 1)


def exists(x):
    return x is not None


def default(val, d):
    if exists(val):
        return val
    return d() if isfunction(d) else d


def mean_flat(tensor):
    """
    https://github.com/openai/guided-diffusion/blob/27c20a8fab9cb472df5d6bdd6c8d11c8f430b924/guided_diffusion/nn.py#L86
    Take the mean over all non-batch dimensions.
    """
    return tensor.mean(dim=list(range(1, len(tensor.shape))))


def count_params(model, verbose=False):
    total_params = sum(p.numel() for p in model.parameters())
    if verbose:
        print(
            f"   | {model.__class__.__name__} has {total_params * 1.e-6:.2f} M params."
        )
    return total_params


def instantiate_from_config(config, **kwargs):
    if not "target" in config:
        if config == "__is_first_stage__":
            return None
        elif config == "__is_unconditional__":
            return None
        raise KeyError("Expected key `target` to instantiate.")
    return get_obj_from_str(config["target"])(**config.get("params", dict()), **kwargs)


def get_obj_from_str(string, reload=False):
    module, cls = string.rsplit(".", 1)
    if reload:
        module_imp = importlib.import_module(module)
        importlib.reload(module_imp)
    return getattr(importlib.import_module(module, package=None), cls)


def _do_parallel_data_prefetch(func, Q, data, idx, idx_to_fn=False):
    # create dummy dataset instance

    # run prefetching
    if idx_to_fn:
        res = func(data, worker_id=idx)
    else:
        res = func(data)
    Q.put([idx, res])
    Q.put("Done")


def parallel_data_prefetch(
    func: callable,
    data,
    n_proc,
    target_data_type="ndarray",
    cpu_intensive=True,
    use_worker_id=False,
):
    # if target_data_type not in ["ndarray", "list"]:
    #     raise ValueError(
    #         "Data, which is passed to parallel_data_prefetch has to be either of type list or ndarray."
    #     )
    if isinstance(data, np.ndarray) and target_data_type == "list":
        raise ValueError("list expected but function got ndarray.")
    elif isinstance(data, abc.Iterable):
        if isinstance(data, dict):
            print(
                'WARNING:"data" argument passed to parallel_data_prefetch is a dict: Using only its values and disregarding keys.'
            )
            data = list(data.values())
        if target_data_type == "ndarray":
            data = np.asarray(data)
        else:
            data = list(data)
    else:
        raise TypeError(
            f"The data, that shall be processed parallel has to be either an np.ndarray or an Iterable, but is actually {type(data)}."
        )

    if cpu_intensive:
        Q = mp.Queue(1000)
        proc = mp.Process
    else:
        Q = Queue(1000)
        proc = Thread
    # spawn processes
    if target_data_type == "ndarray":
        arguments = [
            [func, Q, part, i, use_worker_id]
            for i, part in enumerate(np.array_split(data, n_proc))
        ]
    else:
        step = (
            int(len(data) / n_proc + 1)
            if len(data) % n_proc != 0
            else int(len(data) / n_proc)
        )
        arguments = [
            [func, Q, part, i, use_worker_id]
            for i, part in enumerate(
                [data[i : i + step] for i in range(0, len(data), step)]
            )
        ]
    processes = []
    for i in range(n_proc):
        p = proc(target=_do_parallel_data_prefetch, args=arguments[i])
        processes += [p]

    # start processes
    print("Start prefetching...")
    import time

    start = time.time()
    gather_res = [[] for _ in range(n_proc)]
    try:
        for p in processes:
            p.start()

        k = 0
        while k < n_proc:
            # get result
            res = Q.get()
            if res == "Done":
                k += 1
            else:
                gather_res[res[0]] = res[1]

    except Exception as e:
        print("Exception: ", e)
        for p in processes:
            p.terminate()

        raise e
    finally:
        for p in processes:
            p.join()
        print(f"Prefetching complete. [{time.time() - start} sec.]")

    if target_data_type == "ndarray":
        if not isinstance(gather_res[0], np.ndarray):
            return np.concatenate([np.asarray(r) for r in gather_res], axis=0)

        # order outputs
        return np.concatenate(gather_res, axis=0)
    elif target_data_type == "list":
        out = []
        for r in gather_res:
            out.extend(r)
        return out
    else:
        return gather_res


def rand_perlin_2d(
    shape, res, device, fade=lambda t: 6 * t**5 - 15 * t**4 + 10 * t**3
):
    delta = (res[0] / shape[0], res[1] / shape[1])
    d = (shape[0] // res[0], shape[1] // res[1])

    grid = (
        torch.stack(
            torch.meshgrid(
                torch.arange(0, res[0], delta[0]),
                torch.arange(0, res[1], delta[1]),
                indexing="ij",
            ),
            dim=-1,
        ).to(device)
        % 1
    )

    rand_val = torch.rand(res[0] + 1, res[1] + 1)

    angles = 2 * math.pi * rand_val
    gradients = torch.stack((torch.cos(angles), torch.sin(angles)), dim=-1).to(device)

    tile_grads = (
        lambda slice1, slice2: gradients[slice1[0] : slice1[1], slice2[0] : slice2[1]]
        .repeat_interleave(d[0], 0)
        .repeat_interleave(d[1], 1)
    )

    dot = lambda grad, shift: (
        torch.stack(
            (
                grid[: shape[0], : shape[1], 0] + shift[0],
                grid[: shape[0], : shape[1], 1] + shift[1],
            ),
            dim=-1,
        )
        * grad[: shape[0], : shape[1]]
    ).sum(dim=-1)

    n00 = dot(tile_grads([0, -1], [0, -1]), [0, 0]).to(device)
    n10 = dot(tile_grads([1, None], [0, -1]), [-1, 0]).to(device)
    n01 = dot(tile_grads([0, -1], [1, None]), [0, -1]).to(device)
    n11 = dot(tile_grads([1, None], [1, None]), [-1, -1]).to(device)
    t = fade(grid[: shape[0], : shape[1]])
    noise = math.sqrt(2) * torch.lerp(
        torch.lerp(n00, n10, t[..., 0]), torch.lerp(n01, n11, t[..., 0]), t[..., 1]
    ).to(device)
    return noise.to(dtype=torch_dtype(device))


def ask_user(question: str, answers: list):
    from itertools import chain, repeat

    user_prompt = f"\n>> {question} {answers}: "
    invalid_answer_msg = "Invalid answer. Please try again."
    pose_question = chain(
        [user_prompt], repeat("\n".join([invalid_answer_msg, user_prompt]))
    )
    user_answers = map(input, pose_question)
    valid_response = next(filter(answers.__contains__, user_answers))
    return valid_response


# -------------------------------------
def download_with_resume(url: str, dest: Path, access_token: str = None) -> Path:
    """
    Download a model file.
    :param url:  https, http or ftp URL
    :param dest: A Path object. If path exists and is a directory, then we try to derive the filename
                 from the URL's Content-Disposition header and copy the URL contents into
                 dest/filename
    :param access_token: Access token to access this resource
    """
    header = {"Authorization": f"Bearer {access_token}"} if access_token else {}
    open_mode = "wb"
    exist_size = 0

    resp = requests.get(url, header, stream=True)
    content_length = int(resp.headers.get("content-length", 0))

    if dest.is_dir():
        try:
            file_name = re.search(
                'filename="(.+)"', resp.headers.get("Content-Disposition")
            ).group(1)
        except:
            file_name = os.path.basename(url)
        dest = dest / file_name
    else:
        dest.parent.mkdir(parents=True, exist_ok=True)

    if dest.exists():
        exist_size = dest.stat().st_size
        header["Range"] = f"bytes={exist_size}-"
        open_mode = "ab"
        resp = requests.get(url, headers=header, stream=True)  # new request with range

    if exist_size > content_length:
        print("* corrupt existing file found. re-downloading")
        os.remove(dest)
        exist_size = 0

    if resp.status_code == 416 or exist_size == content_length:
        print(f"* {dest}: complete file found. Skipping.")
        return dest
    elif resp.status_code == 206 or exist_size > 0:
        print(f"* {dest}: partial file found. Resuming...")
    elif resp.status_code != 200:
        print(f"** An error occurred during downloading {dest}: {resp.reason}")
    else:
        print(f"* {dest}: Downloading...")

    try:
        if content_length < 2000:
            print(f"*** ERROR DOWNLOADING {url}: {resp.text}")
            return None

        with open(dest, open_mode) as file, tqdm(
            desc=str(dest),
            initial=exist_size,
            total=content_length,
            unit="iB",
            unit_scale=True,
            unit_divisor=1000,
        ) as bar:
            for data in resp.iter_content(chunk_size=1024):
                size = file.write(data)
                bar.update(size)
    except Exception as e:
        print(f"An error occurred while downloading {dest}: {str(e)}")
        return None

    return dest


def url_attachment_name(url: str) -> dict:
    try:
        resp = requests.get(url, stream=True)
        match = re.search('filename="(.+)"', resp.headers.get("Content-Disposition"))
        return match.group(1)
    except:
        return None


def download_with_progress_bar(url: str, dest: Path) -> bool:
    result = download_with_resume(url, dest, access_token=None)
    return result is not None


def image_to_dataURL(image: Image.Image, image_format: str = "PNG") -> str:
    """
    Converts an image into a base64 image dataURL.
    """
    buffered = io.BytesIO()
    image.save(buffered, format=image_format)
    mime_type = Image.MIME.get(image_format.upper(), "image/" + image_format.lower())
    image_base64 = f"data:{mime_type};base64," + base64.b64encode(
        buffered.getvalue()
    ).decode("UTF-8")
    return image_base64

<<<<<<< HEAD
def image_to_base64(image: Image.Image, image_format: str = "PNG") -> str:
    """Convert a Pillow image to the base64-encoded string

    Args:
        image (Image.Image): Pil Image
        image_format (str, optional): Specify the format of the image, Defaults to "PNG".

    Returns:
        str: base64 image
    """
    buffered = io.BytesIO()
    image.save(buffered, format=image_format)
    img_bytes = buffered.getvalue()
    image_base64 = base64.b64encode(img_bytes).decode("utf-8")
    return image_base64
=======
def api_configs():
    return Path("/data") / "api_endpoints.yml"

def upload_on_blob(container: str, user_id: str, image: Image.Image , generation_mode: str, filename: str):
    """ Upload an image in the azure blob storage

    Args:
        container (str): Azure container
        user_id (str): uuid or username
        image (Image.Image): Pil Image to upload
        generation_mode (str): type of generation used: img2img, txt2img, ..
        filename (str): name of the file, used on the blob
    """

    with open(api_configs()) as f:
        apis = yaml.load(f, Loader=SafeLoader)
    buffered = io.BytesIO()
    upload_api = apis["upload_endpoint"]
    image.save(buffered, format="PNG")
    params = {
        "container": container,
        "user_id": user_id,
        "generation_mode": generation_mode,
        "upload_path": filename,
        }
    buffered.seek(0)
    files = {'image': buffered}
    # with open(buffered.getvalue(), 'rb') as f:
    #     files = {'image': f}
    requests.post(url=upload_api, params=params, files=files)
>>>>>>> 832401a3
<|MERGE_RESOLUTION|>--- conflicted
+++ resolved
@@ -382,7 +382,6 @@
     ).decode("UTF-8")
     return image_base64
 
-<<<<<<< HEAD
 def image_to_base64(image: Image.Image, image_format: str = "PNG") -> str:
     """Convert a Pillow image to the base64-encoded string
 
@@ -398,7 +397,6 @@
     img_bytes = buffered.getvalue()
     image_base64 = base64.b64encode(img_bytes).decode("utf-8")
     return image_base64
-=======
 def api_configs():
     return Path("/data") / "api_endpoints.yml"
 
@@ -426,7 +424,4 @@
         }
     buffered.seek(0)
     files = {'image': buffered}
-    # with open(buffered.getvalue(), 'rb') as f:
-    #     files = {'image': f}
-    requests.post(url=upload_api, params=params, files=files)
->>>>>>> 832401a3
+    requests.post(url=upload_api, params=params, files=files)