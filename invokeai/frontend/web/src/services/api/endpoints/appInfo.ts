import { $openAPISchemaUrl } from 'app/store/nanostores/openAPISchemaUrl';
import type { OpenAPIV3_1 } from 'openapi-types';
import type { paths } from 'services/api/schema';
import type { AppConfig, AppDependencyVersions, AppVersion } from 'services/api/types';

import { api, buildV1Url } from '..';

// Define the shape of the system stats response
interface GPUStat {
  id: number;
  load: number;
  memory: number;
  memory_total: number;
}

interface SystemStats {
  cpu_usage: number;
  ram_usage: number;
  gpu_usage: GPUStat[];
}

/**
 * Builds an endpoint URL for the app router
 * @example
 * buildAppInfoUrl('some-path')
 * // '/api/v1/app/some-path'
 */
const buildAppInfoUrl = (path: string = '') => buildV1Url(`app/${path}`);

export const appInfoApi = api.injectEndpoints({
  endpoints: (build) => ({
    getAppVersion: build.query<AppVersion, void>({
      query: () => ({
        url: buildAppInfoUrl('version'),
        method: 'GET',
      }),
      providesTags: ['FetchOnReconnect'],
    }),
    getAppDeps: build.query<AppDependencyVersions, void>({
      query: () => ({
        url: buildAppInfoUrl('app_deps'),
        method: 'GET',
      }),
      providesTags: ['FetchOnReconnect'],
    }),
    getAppConfig: build.query<AppConfig, void>({
      query: () => ({
        url: buildAppInfoUrl('config'),
        method: 'GET',
      }),
      providesTags: ['FetchOnReconnect'],
    }),
    getInvocationCacheStatus: build.query<
      paths['/api/v1/app/invocation_cache/status']['get']['responses']['200']['content']['application/json'],
      void
    >({
      query: () => ({
        url: buildAppInfoUrl('invocation_cache/status'),
        method: 'GET',
      }),
      providesTags: ['InvocationCacheStatus', 'FetchOnReconnect'],
    }),
    clearInvocationCache: build.mutation<void, void>({
      query: () => ({
        url: buildAppInfoUrl('invocation_cache'),
        method: 'DELETE',
      }),
      invalidatesTags: ['InvocationCacheStatus'],
    }),
    enableInvocationCache: build.mutation<void, void>({
      query: () => ({
        url: buildAppInfoUrl('invocation_cache/enable'),
        method: 'PUT',
      }),
      invalidatesTags: ['InvocationCacheStatus'],
    }),
    disableInvocationCache: build.mutation<void, void>({
      query: () => ({
        url: buildAppInfoUrl('invocation_cache/disable'),
        method: 'PUT',
      }),
      invalidatesTags: ['InvocationCacheStatus'],
    }),
    getOpenAPISchema: build.query<OpenAPIV3_1.Document, void>({
      query: () => {
        const openAPISchemaUrl = $openAPISchemaUrl.get();
        const url = openAPISchemaUrl ? openAPISchemaUrl : `${window.location.href.replace(/\/$/, '')}/openapi.json`;
        return url;
      },
      providesTags: ['Schema'],
    }),

    // New query for system stats
    getSystemStats: build.query<SystemStats, void>({
      query: () => ({
        url: buildAppInfoUrl('system-stats'),
        method: 'GET',
      }),
<<<<<<< HEAD
      providesTags: ['FetchOnReconnect'],
=======
      providesTags: ['FetchOnReconnect'], // Optional: adjust tags as needed
>>>>>>> f6e34970
    }),
  }),
});

export const {
  useGetAppVersionQuery,
  useGetAppDepsQuery,
  useGetAppConfigQuery,
  useClearInvocationCacheMutation,
  useDisableInvocationCacheMutation,
  useEnableInvocationCacheMutation,
  useGetInvocationCacheStatusQuery,
  useGetOpenAPISchemaQuery,
  useLazyGetOpenAPISchemaQuery,
  useGetSystemStatsQuery, // Export the system stats hook
} = appInfoApi;<|MERGE_RESOLUTION|>--- conflicted
+++ resolved
@@ -4,6 +4,20 @@
 import type { AppConfig, AppDependencyVersions, AppVersion } from 'services/api/types';
 
 import { api, buildV1Url } from '..';
+
+// Define the shape of the system stats response
+interface GPUStat {
+  id: number;
+  load: number;
+  memory: number;
+  memory_total: number;
+}
+
+interface SystemStats {
+  cpu_usage: number;
+  ram_usage: number;
+  gpu_usage: GPUStat[];
+}
 
 // Define the shape of the system stats response
 interface GPUStat {
@@ -96,11 +110,7 @@
         url: buildAppInfoUrl('system-stats'),
         method: 'GET',
       }),
-<<<<<<< HEAD
       providesTags: ['FetchOnReconnect'],
-=======
-      providesTags: ['FetchOnReconnect'], // Optional: adjust tags as needed
->>>>>>> f6e34970
     }),
   }),
 });
