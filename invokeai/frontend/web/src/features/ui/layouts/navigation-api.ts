import { logger } from 'app/logging/logger';
import { createDeferredPromise, type Deferred } from 'common/util/createDeferredPromise';
import { GridviewPanel, type IDockviewPanel, type IGridviewPanel } from 'dockview';
<<<<<<< HEAD
import type { DockviewPanelState, GridviewPanelState,TabName  } from 'features/ui/store/uiTypes';
=======
import type { DockviewPanelState, GridviewPanelState, TabName } from 'features/ui/store/uiTypes';
>>>>>>> 1490aecf
import { atom } from 'nanostores';

import {
  LEFT_PANEL_ID,
  LEFT_PANEL_MIN_SIZE_PX,
  RIGHT_PANEL_ID,
  RIGHT_PANEL_MIN_SIZE_PX,
  SWITCH_TABS_FAKE_DELAY_MS,
} from './shared';

const log = logger('system');

type PanelType = IGridviewPanel | IDockviewPanel;

/**
 * An object that represents a promise that is waiting for a panel to be registered and ready.
 *
 * It includes a deferred promise that can be resolved or rejected, and a timeout ID.
 */
type Waiter = {
  deferred: Deferred<void>;
  timeoutId: ReturnType<typeof setTimeout> | null;
};

/**
 * Callbacks for getting and setting panel state from the Redux store.
 */
type PanelStateCallbacks = {
  getGridviewPanelState: (id: string) => GridviewPanelState | undefined;
  setGridviewPanelState: (id: string, state: GridviewPanelState) => void;
  getDockviewPanelState: (id: string) => DockviewPanelState | undefined;
  setDockviewPanelState: (id: string, state: DockviewPanelState) => void;
  getActiveTabMainPanel?: (tab: TabName) => string | undefined;
  setActiveTabMainPanel?: (tab: TabName, panel: string) => void;
};

export class NavigationApi {
  /**
   * Map of registered panels, keyed by tab and panel ID in this format:
   * `${tab}:${panelId}`
   */
  private panels: Map<string, PanelType> = new Map();

  /**
   * Map of waiters for panel registration.
   */
  private waiters: Map<string, Waiter> = new Map();

  /**
   * A flag indicating if the application is currently switching tabs, which can take some time.
   */
  $isSwitchingTabs = atom(false);
  /**
   * The timeout used to add a short additional delay when switching tabs.
   *
   * The time it takes to switch tabs varies depending on the tab, and sometimes it is very fast, resulting in a flicker
   * of the loading screen. This timeout is used to artificially extend the time the loading screen is shown.
   */
  switchingTabsTimeout: ReturnType<typeof setTimeout> | null = null;

  /**
   * Separator used to create unique keys for panels. Typo protection.
   */
  KEY_SEPARATOR = ':';

  /**
   * Private imperative method to set the current app tab.
   */
  _setAppTab: ((tab: TabName) => void) | null = null;

  /**
   * Private imperative method to get the current app tab.
   */
  _getAppTab: (() => TabName) | null = null;

  /**
   * Panel state callbacks for interacting with the Redux store.
   */
  private _panelStateCallbacks: PanelStateCallbacks | null = null;

  /**
   * Connect to the application to manage tab switching and panel state.
   * @param arg.setAppTab - Function to set the current app tab
   * @param arg.getAppTab - Function to get the current app tab
   * @param arg.panelStateCallbacks - Optional callbacks for panel state persistence
   */
  connectToApp = (arg: {
    setAppTab: (tab: TabName) => void;
    getAppTab: () => TabName;
    panelStateCallbacks?: PanelStateCallbacks;
  }): void => {
    const { setAppTab, getAppTab, panelStateCallbacks } = arg;
    this._setAppTab = setAppTab;
    this._getAppTab = getAppTab;
    this._panelStateCallbacks = panelStateCallbacks || null;
  };

  /**
   * Disconnect from the application, clearing the tab management functions and panel state callbacks.
   */
  disconnectFromApp = (): void => {
    this._setAppTab = null;
    this._getAppTab = null;
    this._panelStateCallbacks = null;
  };

  /**
   * Switch to a specific app tab.
   *
   * The loading screen will be shown while the tab is switching.
   *
   * @param tab - The tab to switch to
   * @return True if the switch was successful, false otherwise
   */
  switchToTab = (tab: TabName): boolean => {
    if (this.switchingTabsTimeout !== null) {
      clearTimeout(this.switchingTabsTimeout);
      this.switchingTabsTimeout = null;
    }
    if (tab === this._getAppTab?.()) {
      return true;
    }
    this.$isSwitchingTabs.set(true);
    log.debug(`Switching to tab: ${tab}`);
    if (this._setAppTab) {
      this._setAppTab(tab);
      return true;
    } else {
      log.error('No setAppTab function available to switch tabs');
      return false;
    }
  };

  /**
   * Callback for when a tab is ready after switching.
   *
   * Hides the loading screen after a short delay.
   */
  onTabReady = (tab: TabName): void => {
    this.switchingTabsTimeout = setTimeout(() => {
      this.$isSwitchingTabs.set(false);
      log.debug(`Tab ${tab} ready`);
    }, SWITCH_TABS_FAKE_DELAY_MS);
  };

  /**
   * Rehydrates panel state from the Redux store if available.
   */
  private _rehydratePanelState = (tab: TabName, panelId: string, panel: PanelType): void => {
    if (!this._panelStateCallbacks) {
      return;
    }

    const key = this._getPanelKey(tab, panelId);

    if (panel instanceof GridviewPanel) {
      const savedState = this._panelStateCallbacks.getGridviewPanelState(key);
      if (savedState) {
        if (savedState.width !== undefined || savedState.height !== undefined) {
          const size: { width?: number; height?: number } = {};
          if (savedState.width !== undefined) {
            size.width = savedState.width;
          }
          if (savedState.height !== undefined) {
            size.height = savedState.height;
          }
          panel.api.setSize(size);
          log.debug(`Rehydrated Gridview panel ${key} with state`);
        }
      }
    } else {
      // Dockview panel
      const savedState = this._panelStateCallbacks.getDockviewPanelState(key);
      if (savedState && savedState.isActive) {
        panel.api.setActive();
        log.debug(`Rehydrated Dockview panel ${key} with active state`);
      }
    }

    // Special handling for main panels to restore active state
    if (this._panelStateCallbacks.getActiveTabMainPanel) {
      const activeMainPanel = this._panelStateCallbacks.getActiveTabMainPanel(tab);
      if (activeMainPanel === panelId && panel instanceof GridviewPanel === false) {
        // This is a dockview panel and it should be active
        panel.api.setActive();
        log.debug(`Rehydrated ${tab} main panel ${panelId} as active`);
      }
    }
  };

  /**
   * Sets up listeners to persist panel state changes.
   */
  private _setupPanelStateListeners = (tab: TabName, panelId: string, panel: PanelType): (() => void) => {
    if (!this._panelStateCallbacks) {
      return () => {};
    }

    const key = this._getPanelKey(tab, panelId);
    const disposables: (() => void)[] = [];

    if (panel instanceof GridviewPanel) {
      const onDimensionsChange = panel.api.onDidDimensionsChange(() => {
        const { width, height } = panel.api;
        this._panelStateCallbacks!.setGridviewPanelState(key, { width, height });
        log.debug(`Persisted Gridview panel ${key} dimensions`);
      });
      disposables.push(() => onDimensionsChange.dispose());
    } else {
      // Dockview panel
      const onActiveChange = panel.api.onDidActiveChange((event) => {
        const isActive = event.isActive;
        this._panelStateCallbacks!.setDockviewPanelState(key, { isActive });
        log.debug(`Persisted Dockview panel ${key} active state`);
        
        // Special handling for main panels to persist active state
        if (this._panelStateCallbacks?.setActiveTabMainPanel && isActive) {
          this._panelStateCallbacks.setActiveTabMainPanel(tab, panelId);
          log.debug(`Persisted ${tab} main panel ${panelId} as active`);
        }
      });
      disposables.push(() => onActiveChange.dispose());
    }

    return () => {
      disposables.forEach((dispose) => dispose());
    };
  };

  /**
   * Registers a panel with the navigation API.
   *
   * @param tab - The tab this panel belongs to
   * @param panelId - Unique identifier for the panel
   * @param panel - The panel instance
   * @returns Cleanup function to unregister the panel
   */
  registerPanel = (tab: TabName, panelId: string, panel: PanelType): (() => void) => {
    const key = this._getPanelKey(tab, panelId);

    this.panels.set(key, panel);

    // Rehydrate panel state from Redux store
    this._rehydratePanelState(tab, panelId, panel);

    // Set up listeners to persist state changes
    const cleanupListeners = this._setupPanelStateListeners(tab, panelId, panel);

    // Resolve any pending waiters for this panel, notifying them that the panel is now registered.
    const waiter = this.waiters.get(key);
    if (waiter) {
      if (waiter.timeoutId) {
        clearTimeout(waiter.timeoutId);
      }
      waiter.deferred.resolve();
      this.waiters.delete(key);
    }

    log.debug(`Registered panel ${key}`);

    return () => {
      cleanupListeners();
      this.panels.delete(key);
      log.debug(`Unregistered panel ${key}`);
    };
  };

  /**
   * Waits for a panel to be ready.
   *
   * @param tab - The tab the panel belongs to
   * @param panelId - The panel ID to wait for
   * @param timeout - Timeout in milliseconds (default: 2000)
   * @returns Promise that resolves when the panel is ready or rejects if it times out
   *
   * @example
   * ```typescript
   * try {
   *   await navigationApi.waitForPanel('myTab', 'myPanelId');
   *   console.log('Panel is ready');
   * } catch (error) {
   *   console.error('Panel registration timed out:', error);
   * }
   * ```
   */
  waitForPanel = (tab: TabName, panelId: string, timeout = 2000): Promise<void> => {
    const key = this._getPanelKey(tab, panelId);

    // If the panel is already registered, we can resolve immediately.
    if (this.panels.has(key)) {
      return Promise.resolve();
    }

    // If we already have a waiter for this panel, return its promise instead of creating a new one.
    const existing = this.waiters.get(key);
    if (existing) {
      return existing.deferred.promise;
    }

    // We do not have any waiters; create one and set up the timeout.
    const deferred = createDeferredPromise<void>();

    const timeoutId = setTimeout(() => {
      // If the timeout expires, reject the promise and clean up the waiter.
      const waiter = this.waiters.get(key);
      if (waiter) {
        this.waiters.delete(key);
        deferred.reject(new Error(`Panel ${key} registration timed out after ${timeout}ms`));
      }
    }, timeout);

    this.waiters.set(key, { deferred, timeoutId });
    return deferred.promise;
  };

  /**
   * Get the prefix for a tab to create unique keys for panels.
   */
  _getTabPrefix = (tab: TabName): string => {
    return `${tab}${this.KEY_SEPARATOR}`;
  };

  /**
   * Get the unique key for a panel based on its tab and ID.
   */
  _getPanelKey = (tab: TabName, panelId: string): string => {
    return `${this._getTabPrefix(tab)}${panelId}`;
  };

  /**
   * Focuses a specific panel in a specific tab.
   *
   * This method does not throw; it returns a Promise that resolves to true if the panel was successfully focused,
   * or false if it failed to focus the panel (e.g., if the panel was not found or the tab switch failed).
   *
   * @param tab - The tab to switch to
   * @param panelId - The panel ID to focus
   * @param timeout - Timeout in milliseconds (default: 2000)
   * @returns Promise that resolves to true if successful, false otherwise
   *
   * @example
   * ```typescript
   * const focused = await navigationApi.focusPanel('myTab', 'myPanelId');
   * if (focused) {
   *   console.log('Panel focused successfully');
   * } else {
   *   console.error('Failed to focus panel');
   * }
   * ```
   */
  focusPanel = async (tab: TabName, panelId: string, timeout = 2000): Promise<boolean> => {
    try {
      this.switchToTab(tab);
      await this.waitForPanel(tab, panelId, timeout);

      const key = this._getPanelKey(tab, panelId);
      const panel = this.panels.get(key);

      if (!panel) {
        log.error(`Panel ${key} not found after waiting`);
        return false;
      }

      // Dockview uses the term "active", but we use "focused" for consistency.
      panel.api.setActive();
      log.debug(`Focused panel ${key}`);

      return true;
    } catch (error) {
      log.error(`Failed to focus panel ${panelId} in tab ${tab}`);
      return false;
    }
  };

  /**
   * Focuses a specific panel in the currently active tab.
   *
   * If the panel does not exist in the active tab, it returns false after a timeout.
   *
   * @param panelId - The panel ID to focus
   * @param timeout - Timeout in milliseconds (default: 2000)
   * @return Promise that resolves to true if the panel was focused, false otherwise
   *
   * @example
   * ```typescript
   * const focused = await navigationApi.focusPanelInActiveTab('myPanelId');
   * if (focused) {
   *   console.log('Panel focused successfully in active tab');
   * } else {
   *   console.error('Failed to focus panel in active tab');
   * }
   */
  focusPanelInActiveTab = (panelId: string, timeout = 2000): Promise<boolean> => {
    const activeTab = this._getAppTab ? this._getAppTab() : null;
    if (!activeTab) {
      log.error('No active tab found');
      return Promise.resolve(false);
    }
    return this.focusPanel(activeTab, panelId, timeout);
  };

  /**
   * Expand a panel to a specified width.
   */
  _expandPanel = (panel: IGridviewPanel, width: number) => {
    panel.api.setConstraints({ maximumWidth: Number.MAX_SAFE_INTEGER, minimumWidth: width });
    panel.api.setSize({ width: width });
  };

  /**
   * Collapse a panel by setting its width to 0.
   */
  _collapsePanel = (panel: IGridviewPanel) => {
    panel.api.setConstraints({ maximumWidth: 0, minimumWidth: 0 });
    panel.api.setSize({ width: 0 });
  };

  /**
   * Get a panel by its tab and ID.
   *
   * This method will not wait for the panel to be registered.
   *
   * @param tab - The tab the panel belongs to
   * @param panelId - The panel ID
   * @returns The panel instance or undefined if not found
   */
  getPanel = (tab: TabName, panelId: string): PanelType | undefined => {
    const key = this._getPanelKey(tab, panelId);
    return this.panels.get(key);
  };

  /**
   * Toggle the left panel in the currently active tab.
   *
   * This method will not wait for the panel to be registered.
   *
   * @returns True if the panel was toggled, false if it was not found or an error occurred
   */
  toggleLeftPanel = (): boolean => {
    const activeTab = this._getAppTab ? this._getAppTab() : null;
    if (!activeTab) {
      log.warn('No active tab found to toggle left panel');
      return false;
    }
    const leftPanel = this.getPanel(activeTab, LEFT_PANEL_ID);
    if (!leftPanel) {
      log.warn(`Left panel not found in active tab "${activeTab}"`);
      return false;
    }

    if (!(leftPanel instanceof GridviewPanel)) {
      log.error(`Right panels must be instances of GridviewPanel`);
      return false;
    }

    const isCollapsed = leftPanel.maximumWidth === 0;
    if (isCollapsed) {
      this._expandPanel(leftPanel, LEFT_PANEL_MIN_SIZE_PX);
    } else {
      this._collapsePanel(leftPanel);
    }
    return true;
  };

  /**
   * Toggle the right panel in the currently active tab.
   *
   * This method will not wait for the panel to be registered.
   *
   * @returns True if the panel was toggled, false if it was not found or an error occurred
   */
  toggleRightPanel = (): boolean => {
    const activeTab = this._getAppTab ? this._getAppTab() : null;
    if (!activeTab) {
      log.warn('No active tab found to toggle right panel');
      return false;
    }
    const rightPanel = this.getPanel(activeTab, RIGHT_PANEL_ID);
    if (!rightPanel) {
      log.warn(`Right panel not found in active tab "${activeTab}"`);
      return false;
    }

    if (!(rightPanel instanceof GridviewPanel)) {
      log.error(`Right panels must be instances of GridviewPanel`);
      return false;
    }

    const isCollapsed = rightPanel.maximumWidth === 0;
    if (isCollapsed) {
      this._expandPanel(rightPanel, RIGHT_PANEL_MIN_SIZE_PX);
    } else {
      this._collapsePanel(rightPanel);
    }
    return true;
  };

  /**
   * Toggle the left and right panels in the currently active tab.
   *
   * This method will not wait for the panels to be registered. If either panel is not found, it will not toggle
   * either panel.
   *
   * @returns True if the panels were toggled, false if they were not found or an error occurred
   */
  toggleLeftAndRightPanels = (): boolean => {
    const activeTab = this._getAppTab ? this._getAppTab() : null;
    if (!activeTab) {
      log.warn('No active tab found to toggle right panel');
      return false;
    }
    const leftPanel = this.getPanel(activeTab, LEFT_PANEL_ID);
    const rightPanel = this.getPanel(activeTab, RIGHT_PANEL_ID);

    if (!rightPanel || !leftPanel) {
      log.warn(`Right and/or left panel not found in tab "${activeTab}"`);
      return false;
    }

    if (!(leftPanel instanceof GridviewPanel) || !(rightPanel instanceof GridviewPanel)) {
      log.error(`Left and right panels must be instances of GridviewPanel`);
      return false;
    }

    const isLeftCollapsed = leftPanel.maximumWidth === 0;
    const isRightCollapsed = rightPanel.maximumWidth === 0;

    if (isLeftCollapsed || isRightCollapsed) {
      this._expandPanel(leftPanel, LEFT_PANEL_MIN_SIZE_PX);
      this._expandPanel(rightPanel, RIGHT_PANEL_MIN_SIZE_PX);
    } else {
      this._collapsePanel(leftPanel);
      this._collapsePanel(rightPanel);
    }
    return true;
  };

  /**
   * Reset both left and right panels in the currently active tab to their minimum sizes.
   *
   * This method will not wait for the panels to be registered. If either panel is not found, it will not reset
   * either panel.
   *
   * @returns True if the panels were reset, false if they were not found or an error occurred
   */
  resetLeftAndRightPanels = (): boolean => {
    const activeTab = this._getAppTab ? this._getAppTab() : null;
    if (!activeTab) {
      log.warn('No active tab found to toggle right panel');
      return false;
    }
    const leftPanel = this.getPanel(activeTab, LEFT_PANEL_ID);
    const rightPanel = this.getPanel(activeTab, RIGHT_PANEL_ID);

    if (!rightPanel || !leftPanel) {
      log.warn(`Right and/or left panel not found in tab "${activeTab}"`);
      return false;
    }

    if (!(leftPanel instanceof GridviewPanel) || !(rightPanel instanceof GridviewPanel)) {
      log.error(`Left and right panels must be instances of GridviewPanel`);
      return false;
    }

    leftPanel.api.setConstraints({ maximumWidth: Number.MAX_SAFE_INTEGER, minimumWidth: LEFT_PANEL_MIN_SIZE_PX });
    leftPanel.api.setSize({ width: LEFT_PANEL_MIN_SIZE_PX });

    rightPanel.api.setConstraints({ maximumWidth: Number.MAX_SAFE_INTEGER, minimumWidth: RIGHT_PANEL_MIN_SIZE_PX });
    rightPanel.api.setSize({ width: RIGHT_PANEL_MIN_SIZE_PX });

    return true;
  };

  /**
   * Check if a panel is registered.
   * @param tab - The tab the panel belongs to
   * @param panelId - The panel ID to check
   * @returns True if the panel is registered
   */
  isPanelRegistered = (tab: TabName, panelId: string): boolean => {
    const key = this._getPanelKey(tab, panelId);
    return this.panels.has(key);
  };

  /**
   * Get all registered panels for a tab.
   * @param tab - The tab to get panels for
   * @returns Array of panel IDs
   */
  getRegisteredPanels = (tab: TabName): string[] => {
    const prefix = this._getTabPrefix(tab);
    return Array.from(this.panels.keys())
      .filter((key) => key.startsWith(prefix))
      .map((key) => key.substring(prefix.length));
  };

  /**
   * Unregister all panels for a tab. Any pending waiters for these panels will be rejected.
   * @param tab - The tab to unregister panels for
   */
  unregisterTab = (tab: TabName): void => {
    const prefix = this._getTabPrefix(tab);
    const keysToDelete = Array.from(this.panels.keys()).filter((key) => key.startsWith(prefix));

    for (const key of keysToDelete) {
      this.panels.delete(key);
    }

    const promiseKeysToDelete = Array.from(this.waiters.keys()).filter((key) => key.startsWith(prefix));
    for (const key of promiseKeysToDelete) {
      const waiter = this.waiters.get(key);
      if (waiter) {
        // Clear timeout before rejecting to prevent multiple rejections
        if (waiter.timeoutId) {
          clearTimeout(waiter.timeoutId);
        }
        waiter.deferred.reject(new Error(`Panel registration cancelled - tab ${tab} was unregistered`));
      }
      this.waiters.delete(key);
    }

    log.debug(`Unregistered all panels for tab ${tab}`);
  };

  /**
   * Get the active main panel for a specific tab from the persisted state.
   * @param tab - The tab to get the active main panel for
   * @returns The active panel ID or undefined if not set
   */
  getActiveTabMainPanel = (tab: TabName): string | undefined => {
    return this._panelStateCallbacks?.getActiveTabMainPanel?.(tab);
  };

  /**
   * Get the active canvas main panel from the persisted state.
   * @returns The active panel ID or undefined if not set
   */
  getActiveCanvasMainPanel = (): string | undefined => {
    return this.getActiveTabMainPanel('canvas');
  };

  /**
   * Get the persisted state for a gridview panel.
   * @param id - The panel ID (including tab prefix)
   * @returns The persisted panel state or undefined if not found
   */
  getGridviewPanelState = (id: string): GridviewPanelState | undefined => {
    return this._panelStateCallbacks?.getGridviewPanelState?.(id);
  };
}

export const navigationApi = new NavigationApi();<|MERGE_RESOLUTION|>--- conflicted
+++ resolved
@@ -1,11 +1,7 @@
 import { logger } from 'app/logging/logger';
 import { createDeferredPromise, type Deferred } from 'common/util/createDeferredPromise';
 import { GridviewPanel, type IDockviewPanel, type IGridviewPanel } from 'dockview';
-<<<<<<< HEAD
-import type { DockviewPanelState, GridviewPanelState,TabName  } from 'features/ui/store/uiTypes';
-=======
 import type { DockviewPanelState, GridviewPanelState, TabName } from 'features/ui/store/uiTypes';
->>>>>>> 1490aecf
 import { atom } from 'nanostores';
 
 import {
