--- conflicted
+++ resolved
@@ -382,14 +382,11 @@
       if (value === 'euler' || value === 'heun' || value === 'lcm') {
         store.dispatch(setFluxScheduler(value));
       }
-<<<<<<< HEAD
-=======
     } else if (base === 'z-image') {
       // Z-Image only supports euler, heun, lcm
       if (value === 'euler' || value === 'heun' || value === 'lcm') {
         store.dispatch(setZImageScheduler(value));
       }
->>>>>>> 4f8ec07d
     } else {
       // SD, SDXL, SD3, CogView4, etc. use the general scheduler
       store.dispatch(setScheduler(value));
