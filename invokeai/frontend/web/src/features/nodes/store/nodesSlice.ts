--- conflicted
+++ resolved
@@ -1016,14 +1016,11 @@
   fieldEnumModelValueChanged,
   fieldImageValueChanged,
   fieldIPAdapterModelValueChanged,
-<<<<<<< HEAD
   fieldT2IAdapterModelValueChanged,
-=======
   fieldLabelChanged,
   fieldLoRAModelValueChanged,
   fieldMainModelValueChanged,
   fieldNumberValueChanged,
->>>>>>> fbb61f23
   fieldRefinerModelValueChanged,
   fieldSchedulerValueChanged,
   fieldStringValueChanged,
