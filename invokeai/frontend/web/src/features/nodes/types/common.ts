--- conflicted
+++ resolved
@@ -67,12 +67,9 @@
 
 // Flux-specific scheduler options (Flow Matching schedulers)
 export const zFluxSchedulerField = z.enum(['euler', 'heun', 'lcm']);
-<<<<<<< HEAD
-=======
 
 // Z-Image scheduler options (Flow Matching schedulers, same as Flux)
 export const zZImageSchedulerField = z.enum(['euler', 'heun', 'lcm']);
->>>>>>> 4f8ec07d
 // #endregion
 
 // #region Model-related schemas
