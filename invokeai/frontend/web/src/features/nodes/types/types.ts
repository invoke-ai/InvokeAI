--- conflicted
+++ resolved
@@ -1156,13 +1156,10 @@
 
 export type ControlNetMetadataItem = z.infer<typeof zControlNetMetadataItem>;
 
-<<<<<<< HEAD
 const zIPAdapterMetadataItem = zIPAdapterField.deepPartial();
 
 export type IPAdapterMetadataItem = z.infer<typeof zIPAdapterMetadataItem>;
 
-=======
->>>>>>> 4a0a1c30
 export const zCoreMetadata = z
   .object({
     app_version: z.string().nullish().catch(null),
