--- conflicted
+++ resolved
@@ -7,11 +7,7 @@
   ImageToLatentsInvocation,
 } from 'services/api/types';
 import { addControlNetToLinearGraph } from './addControlNetToLinearGraph';
-<<<<<<< HEAD
-=======
-import { addDynamicPromptsToGraph } from './addDynamicPromptsToGraph';
 import { addIPAdapterToLinearGraph } from './addIPAdapterToLinearGraph';
->>>>>>> 864f2270
 import { addNSFWCheckerToGraph } from './addNSFWCheckerToGraph';
 import { addSDXLLoRAsToGraph } from './addSDXLLoRAstoGraph';
 import { addSDXLRefinerToGraph } from './addSDXLRefinerToGraph';
@@ -398,15 +394,9 @@
   // add controlnet, mutating `graph`
   addControlNetToLinearGraph(state, graph, SDXL_DENOISE_LATENTS);
 
-<<<<<<< HEAD
-=======
   // Add IP Adapter
   addIPAdapterToLinearGraph(state, graph, SDXL_DENOISE_LATENTS);
 
-  // add dynamic prompts - also sets up core iteration and seed
-  addDynamicPromptsToGraph(state, graph);
-
->>>>>>> 864f2270
   // NSFW & watermark - must be last thing added to graph
   if (state.system.shouldUseNSFWChecker) {
     // must add before watermarker!
