--- conflicted
+++ resolved
@@ -62,16 +62,13 @@
   ConditioningField,
   IPAdapterInputFieldTemplate,
   IPAdapterModelInputFieldTemplate,
-<<<<<<< HEAD
   T2IAdapterField,
   T2IAdapterInputFieldTemplate,
   T2IAdapterModelInputFieldTemplate,
   T2IAdapterPolymorphicInputFieldTemplate,
   T2IAdapterCollectionInputFieldTemplate,
-=======
   BoardInputFieldTemplate,
   InputFieldTemplate,
->>>>>>> fbb61f23
 } from '../types/types';
 import { ControlField } from 'services/api/types';
 
@@ -460,7 +457,6 @@
   return template;
 };
 
-<<<<<<< HEAD
 const buildT2IAdapterModelInputFieldTemplate = ({
   schemaObject,
   baseField,
@@ -468,7 +464,12 @@
   const template: T2IAdapterModelInputFieldTemplate = {
     ...baseField,
     type: 'T2IAdapterModelField',
-=======
+    default: schemaObject.default ?? undefined,
+  };
+
+  return template;
+};
+
 const buildBoardInputFieldTemplate = ({
   schemaObject,
   baseField,
@@ -476,7 +477,6 @@
   const template: BoardInputFieldTemplate = {
     ...baseField,
     type: 'BoardField',
->>>>>>> fbb61f23
     default: schemaObject.default ?? undefined,
   };
 
