--- conflicted
+++ resolved
@@ -10,12 +10,8 @@
 import InspectorDataTab from './InspectorDataTab';
 import InspectorOutputsTab from './InspectorOutputsTab';
 import InspectorTemplateTab from './InspectorTemplateTab';
-<<<<<<< HEAD
-// import InspectorDetailsTab from './InspectorDetailsTab';
 import { useTranslation } from 'react-i18next';
-=======
 import InspectorDetailsTab from './InspectorDetailsTab';
->>>>>>> d581a328
 
 const InspectorPanel = () => {
   const { t } = useTranslation();
@@ -36,17 +32,10 @@
         sx={{ display: 'flex', flexDir: 'column', w: 'full', h: 'full' }}
       >
         <TabList>
-<<<<<<< HEAD
-          {/* <Tab>Details</Tab> */}
+          <Tab>{t('common.details')}</Tab>
           <Tab>{t('common.outputs')}</Tab>
           <Tab>{t('common.data')}</Tab>
           <Tab>{t('common.template')}</Tab>
-=======
-          <Tab>Details</Tab>
-          <Tab>Outputs</Tab>
-          <Tab>Data</Tab>
-          <Tab>Template</Tab>
->>>>>>> d581a328
         </TabList>
 
         <TabPanels>
