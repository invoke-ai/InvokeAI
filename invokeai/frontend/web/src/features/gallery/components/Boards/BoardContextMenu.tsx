import { MenuGroup, MenuItem, MenuList } from '@chakra-ui/react';
import { createSelector } from '@reduxjs/toolkit';
import { stateSelector } from 'app/store/store';
import { useAppDispatch, useAppSelector } from 'app/store/storeHooks';
import { defaultSelectorOptions } from 'app/store/util/defaultMemoizeOptions';
import {
  IAIContextMenu,
  IAIContextMenuProps,
} from 'common/components/IAIContextMenu';
import { autoAddBoardIdChanged } from 'features/gallery/store/gallerySlice';
import { BoardId } from 'features/gallery/store/types';
import { MouseEvent, memo, useCallback, useMemo } from 'react';
<<<<<<< HEAD
import { FaPlus, FaLock, FaUnlock } from 'react-icons/fa';
=======
import { useTranslation } from 'react-i18next';
import { FaPlus } from 'react-icons/fa';
>>>>>>> e02700a7
import { useBoardName } from 'services/api/hooks/useBoardName';
import { BoardDTO } from 'services/api/types';
import { menuListMotionProps } from 'theme/components/menu';
import GalleryBoardContextMenuItems from './GalleryBoardContextMenuItems';
import NoBoardContextMenuItems from './NoBoardContextMenuItems';
<<<<<<< HEAD
import { defaultSelectorOptions } from 'app/store/util/defaultMemoizeOptions';
import { useTranslation } from 'react-i18next';
import { useToggleBoardLockMutation } from 'services/api/endpoints/boards';
=======
>>>>>>> e02700a7

type Props = {
  board?: BoardDTO;
  board_id: BoardId;
  children: IAIContextMenuProps<HTMLDivElement>['children'];
  setBoardToDelete?: (board?: BoardDTO) => void;
};

const BoardContextMenu = ({
  board,
  board_id,
  setBoardToDelete,
  children,
}: Props) => {
  const dispatch = useAppDispatch();

  const [toggleBoardLock, { isLoading }] = useToggleBoardLockMutation();

  const handleToggleLock = useCallback(() => {
    if (board) {
      toggleBoardLock({
        board_id: board.board_id,
        isLocked: !board.isLocked,
      });
    }
  }, [board, toggleBoardLock]);

  const selector = useMemo(
    () =>
      createSelector(
        stateSelector,
        ({ gallery }) => {
          const isAutoAdd = gallery.autoAddBoardId === board_id;
          const autoAssignBoardOnClick = gallery.autoAssignBoardOnClick;
          return { isAutoAdd, autoAssignBoardOnClick };
        },
        defaultSelectorOptions
      ),
    [board_id]
  );

  const { isAutoAdd, autoAssignBoardOnClick } = useAppSelector(selector);
  const boardName = useBoardName(board_id);

  const handleSetAutoAdd = useCallback(() => {
    dispatch(autoAddBoardIdChanged(board_id));
  }, [board_id, dispatch]);

  const skipEvent = useCallback((e: MouseEvent<HTMLDivElement>) => {
    e.preventDefault();
  }, []);

  const { t } = useTranslation();

  return (
    <IAIContextMenu<HTMLDivElement>
      menuProps={{ size: 'sm', isLazy: true }}
      menuButtonProps={{
        bg: 'transparent',
        _hover: { bg: 'transparent' },
      }}
      renderMenu={() => (
        <MenuList
          sx={{ visibility: 'visible !important' }}
          motionProps={menuListMotionProps}
          onContextMenu={skipEvent}
        >
          <MenuGroup title={boardName}>
            <MenuItem
              icon={<FaPlus />}
<<<<<<< HEAD
              isDisabled={
                isAutoAdd ||
                isProcessing ||
                autoAssignBoardOnClick ||
                (board?.isLocked ?? false)
              }
=======
              isDisabled={isAutoAdd || autoAssignBoardOnClick}
>>>>>>> e02700a7
              onClick={handleSetAutoAdd}
            >
              {t('boards.menuItemAutoAdd')}
            </MenuItem>
            {!board && <NoBoardContextMenuItems />}
            {board && (
              <>
                <MenuItem
                  icon={board.isLocked ? <FaUnlock /> : <FaLock />}
                  isDisabled={isLoading}
                  onClick={handleToggleLock}
                >
                  {board.isLocked
                    ? t('boards.menuItemUnlock')
                    : t('boards.menuItemLock')}
                </MenuItem>
                <GalleryBoardContextMenuItems
                  board={board}
                  setBoardToDelete={setBoardToDelete}
                  isLocked={board.isLocked}
                />
              </>
            )}
          </MenuGroup>
        </MenuList>
      )}
    >
      {children}
    </IAIContextMenu>
  );
};

export default memo(BoardContextMenu);<|MERGE_RESOLUTION|>--- conflicted
+++ resolved
@@ -10,23 +10,17 @@
 import { autoAddBoardIdChanged } from 'features/gallery/store/gallerySlice';
 import { BoardId } from 'features/gallery/store/types';
 import { MouseEvent, memo, useCallback, useMemo } from 'react';
-<<<<<<< HEAD
 import { FaPlus, FaLock, FaUnlock } from 'react-icons/fa';
-=======
 import { useTranslation } from 'react-i18next';
-import { FaPlus } from 'react-icons/fa';
->>>>>>> e02700a7
 import { useBoardName } from 'services/api/hooks/useBoardName';
 import { BoardDTO } from 'services/api/types';
 import { menuListMotionProps } from 'theme/components/menu';
 import GalleryBoardContextMenuItems from './GalleryBoardContextMenuItems';
 import NoBoardContextMenuItems from './NoBoardContextMenuItems';
-<<<<<<< HEAD
 import { defaultSelectorOptions } from 'app/store/util/defaultMemoizeOptions';
 import { useTranslation } from 'react-i18next';
 import { useToggleBoardLockMutation } from 'services/api/endpoints/boards';
-=======
->>>>>>> e02700a7
+
 
 type Props = {
   board?: BoardDTO;
@@ -97,16 +91,12 @@
           <MenuGroup title={boardName}>
             <MenuItem
               icon={<FaPlus />}
-<<<<<<< HEAD
               isDisabled={
                 isAutoAdd ||
                 isProcessing ||
                 autoAssignBoardOnClick ||
                 (board?.isLocked ?? false)
               }
-=======
-              isDisabled={isAutoAdd || autoAssignBoardOnClick}
->>>>>>> e02700a7
               onClick={handleSetAutoAdd}
             >
               {t('boards.menuItemAutoAdd')}
