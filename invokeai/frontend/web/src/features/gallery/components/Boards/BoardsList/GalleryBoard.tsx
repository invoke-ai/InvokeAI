import { HTMLAttributes } from 'react';
import {
  Box,
  Editable,
  EditableInput,
  EditablePreview,
  Flex,
  Icon,
  Image,
  Text,
  Tooltip,
} from '@chakra-ui/react';
import { createSelector } from '@reduxjs/toolkit';
import { skipToken } from '@reduxjs/toolkit/dist/query';
import { stateSelector } from 'app/store/store';
import { useAppDispatch, useAppSelector } from 'app/store/storeHooks';
import { defaultSelectorOptions } from 'app/store/util/defaultMemoizeOptions';
import IAIDroppable from 'common/components/IAIDroppable';
import SelectionOverlay from 'common/components/SelectionOverlay';
import { AddToBoardDropData } from 'features/dnd/types';
import {
  autoAddBoardIdChanged,
  boardIdSelected,
} from 'features/gallery/store/gallerySlice';
import { memo, useCallback, useMemo, useState } from 'react';
import { FaUser, FaLock } from 'react-icons/fa';
import {
  useGetBoardAssetsTotalQuery,
  useGetBoardImagesTotalQuery,
  useUpdateBoardMutation,
} from 'services/api/endpoints/boards';
import { useGetImageDTOQuery } from 'services/api/endpoints/images';
import { BoardDTO } from 'services/api/types';
import AutoAddIcon from '../AutoAddIcon';
import BoardContextMenu from '../BoardContextMenu';

interface GalleryBoardProps extends HTMLAttributes<HTMLDivElement> {
  board: BoardDTO;
  isSelected: boolean;
  setBoardToDelete: (board?: BoardDTO) => void;
  isLocked: boolean;
}

const GalleryBoard = ({
  board,
  isSelected,
  setBoardToDelete,
  isLocked,
}: GalleryBoardProps) => {
  const dispatch = useAppDispatch();
  const selector = useMemo(
    () =>
      createSelector(
        stateSelector,
        ({ gallery }) => {
          const isSelectedForAutoAdd =
            board.board_id === gallery.autoAddBoardId;
          const autoAssignBoardOnClick = gallery.autoAssignBoardOnClick;

          return {
            isSelectedForAutoAdd,
            autoAssignBoardOnClick,
          };
        },
        defaultSelectorOptions
      ),
    [board.board_id]
  );
<<<<<<< HEAD
  const { isSelectedForAutoAdd, autoAssignBoardOnClick, isProcessing } =
=======

  const { isSelectedForAutoAdd, autoAssignBoardOnClick } =
>>>>>>> e02700a7
    useAppSelector(selector);
  const [isHovered, setIsHovered] = useState(false);
  const handleMouseOver = useCallback(() => {
    setIsHovered(true);
  }, []);
  const handleMouseOut = useCallback(() => {
    setIsHovered(false);
  }, []);

  const { data: imagesTotal } = useGetBoardImagesTotalQuery(board.board_id);
  const { data: assetsTotal } = useGetBoardAssetsTotalQuery(board.board_id);
  const tooltip = useMemo(() => {
    if (!imagesTotal || !assetsTotal) {
      return undefined;
    }
    return `${imagesTotal} image${
      imagesTotal > 1 ? 's' : ''
    }, ${assetsTotal} asset${assetsTotal > 1 ? 's' : ''}`;
  }, [assetsTotal, imagesTotal]);

  const { currentData: coverImage } = useGetImageDTOQuery(
    board.cover_image_name ?? skipToken
  );

  const { board_name, board_id } = board;
  const [localBoardName, setLocalBoardName] = useState(board_name);

  const handleClick = () => {
    if (isLocked) {
      return;
    }

    dispatch(boardIdSelected(board_id));
    if (autoAssignBoardOnClick) {
      dispatch(autoAddBoardIdChanged(board_id));
    }
<<<<<<< HEAD
  };
=======
  }, [board_id, autoAssignBoardOnClick, dispatch]);
>>>>>>> e02700a7

  const [updateBoard, { isLoading: isUpdateBoardLoading }] =
    useUpdateBoardMutation();

  const droppableData: AddToBoardDropData = useMemo(
    () => ({
      id: board_id,
      actionType: 'ADD_TO_BOARD',
      context: { boardId: board_id },
    }),
    [board_id]
  );

  const handleSubmit = useCallback(
    async (newBoardName: string) => {
      // empty strings are not allowed
      if (!newBoardName.trim()) {
        setLocalBoardName(board_name);
        return;
      }

      // don't update the board name if it hasn't changed
      if (newBoardName === board_name) {
        return;
      }

      try {
        const { board_name } = await updateBoard({
          board_id,
          changes: { board_name: newBoardName },
        }).unwrap();

        // update local state
        setLocalBoardName(board_name);
      } catch {
        // revert on error
        setLocalBoardName(board_name);
      }
    },
    [board_id, board_name, updateBoard]
  );

  const handleChange = useCallback((newBoardName: string) => {
    setLocalBoardName(newBoardName);
  }, []);

  return (
    <Box
      sx={{
        w: 'full',
        h: 'full',
        touchAction: 'none',
        userSelect: 'none',
        cursor: isLocked ? 'not-allowed' : 'pointer',
      }}
    >
      <Flex
        onMouseOver={handleMouseOver}
        onMouseOut={handleMouseOut}
        sx={{
          position: 'relative',
          justifyContent: 'center',
          alignItems: 'center',
          aspectRatio: '1/1',
          w: 'full',
          h: 'full',
        }}
      >
        <BoardContextMenu
          board={board}
          board_id={board_id}
          setBoardToDelete={setBoardToDelete}
        >
          {(ref) => (
            <Tooltip label={tooltip} openDelay={1000} hasArrow>
              <Flex
                ref={ref}
                onClick={handleClick}
                sx={{
                  w: 'full',
                  h: 'full',
                  position: 'relative',
                  justifyContent: 'center',
                  alignItems: 'center',
                  borderRadius: 'base',
                  bg: 'base.200',
                  _dark: {
                    bg: 'base.800',
                  },
                  overflow: 'hidden',
                }}
              >
                {isLocked && (
                  <Icon
                    as={FaLock}
                    boxSize={12}
                    sx={{
                      position: 'absolute',
                      top: '40%',
                      left: '50%',
                      transform: 'translate(-50%, -50%)',
                      color: 'white',
                      zIndex: 2,
                    }}
                  />
                )}
                {coverImage?.thumbnail_url ? (
                  <Image
                    src={coverImage?.thumbnail_url}
                    draggable={false}
                    sx={{
                      objectFit: 'cover',
                      w: 'full',
                      h: 'full',
                      maxH: 'full',
                      borderRadius: 'base',
                      borderBottomRadius: 'lg',
                      filter: isLocked ? 'blur(8px)' : 'none',
                    }}
                  />
                ) : (
                  <Flex
                    sx={{
                      w: 'full',
                      h: 'full',
                      justifyContent: 'center',
                      alignItems: 'center',
                    }}
                  >
                    <Icon
                      boxSize={12}
                      as={FaUser}
                      sx={{
                        mt: -6,
                        opacity: 0.7,
                        color: 'base.500',
                        _dark: {
                          color: 'base.500',
                        },
                      }}
                    />
                  </Flex>
                )}
                {isSelectedForAutoAdd && <AutoAddIcon />}
                <SelectionOverlay
                  isSelected={isSelected}
                  isHovered={isHovered}
                />
                <Flex
                  sx={{
                    position: 'absolute',
                    bottom: 0,
                    left: 0,
                    p: 1,
                    justifyContent: 'center',
                    alignItems: 'center',
                    w: 'full',
                    maxW: 'full',
                    borderBottomRadius: 'base',
                    bg: isSelected ? 'accent.400' : 'base.500',
                    color: isSelected ? 'base.50' : 'base.100',
                    _dark: {
                      bg: isSelected ? 'accent.500' : 'base.600',
                      color: isSelected ? 'base.50' : 'base.100',
                    },
                    lineHeight: 'short',
                    fontSize: 'xs',
                  }}
                >
                  <Editable
                    value={localBoardName}
                    isDisabled={isUpdateBoardLoading}
                    submitOnBlur={true}
                    onChange={handleChange}
                    onSubmit={handleSubmit}
                    sx={{
                      w: 'full',
                    }}
                  >
                    <EditablePreview
                      sx={{
                        p: 0,
                        fontWeight: isSelected ? 700 : 500,
                        textAlign: 'center',
                        overflow: 'hidden',
                        textOverflow: 'ellipsis',
                      }}
                      noOfLines={1}
                    />
                    <EditableInput
                      sx={{
                        p: 0,
                        _focusVisible: {
                          p: 0,
                          textAlign: 'center',
                          // get rid of the edit border
                          boxShadow: 'none',
                        },
                      }}
                    />
                  </Editable>
                </Flex>

                <IAIDroppable
                  data={droppableData}
                  dropLabel={<Text fontSize="md">Move</Text>}
                />
              </Flex>
            </Tooltip>
          )}
        </BoardContextMenu>
      </Flex>
    </Box>
  );
};

export default memo(GalleryBoard);<|MERGE_RESOLUTION|>--- conflicted
+++ resolved
@@ -66,12 +66,7 @@
       ),
     [board.board_id]
   );
-<<<<<<< HEAD
   const { isSelectedForAutoAdd, autoAssignBoardOnClick, isProcessing } =
-=======
-
-  const { isSelectedForAutoAdd, autoAssignBoardOnClick } =
->>>>>>> e02700a7
     useAppSelector(selector);
   const [isHovered, setIsHovered] = useState(false);
   const handleMouseOver = useCallback(() => {
@@ -108,11 +103,7 @@
     if (autoAssignBoardOnClick) {
       dispatch(autoAddBoardIdChanged(board_id));
     }
-<<<<<<< HEAD
   };
-=======
-  }, [board_id, autoAssignBoardOnClick, dispatch]);
->>>>>>> e02700a7
 
   const [updateBoard, { isLoading: isUpdateBoardLoading }] =
     useUpdateBoardMutation();
