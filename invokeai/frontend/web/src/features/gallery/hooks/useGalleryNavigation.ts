import { useAltModifier } from '@invoke-ai/ui-library';
import { createSelector } from '@reduxjs/toolkit';
import { useAppDispatch, useAppSelector } from 'app/store/storeHooks';
import { GALLERY_GRID_CLASS_NAME } from 'features/gallery/components/ImageGrid/constants';
import { GALLERY_IMAGE_CLASS_NAME } from 'features/gallery/components/ImageGrid/GalleryImage';
import { getGalleryImageDataTestId } from 'features/gallery/components/ImageGrid/getGalleryImageDataTestId';
import { virtuosoGridRefs } from 'features/gallery/components/ImageGrid/types';
import { useGalleryImages } from 'features/gallery/hooks/useGalleryImages';
import { selectImageToCompare, selectLastSelectedImage } from 'features/gallery/store/gallerySelectors';
import { imageSelected, imageToCompareChanged } from 'features/gallery/store/gallerySlice';
import { getIsVisible } from 'features/gallery/util/getIsVisible';
import { getScrollToIndexAlign } from 'features/gallery/util/getScrollToIndexAlign';
import { clamp } from 'lodash-es';
import { useCallback, useMemo } from 'react';
import type { ImageDTO } from 'services/api/types';

/**
 * This hook is used to navigate the gallery using the arrow keys.
 *
 * The gallery is rendered as a grid. In order to navigate the grid,
 * we need to know how many images are in each row and whether or not
 * an image is visible in the gallery.
 *
 * We use direct DOM query selectors to check if an image is visible
 * to avoid having to track a ref for each image.
 */

/**
 * Gets the number of images per row in the gallery by grabbing their DOM elements.
 */
const getImagesPerRow = (): number => {
  const imageEl = document.querySelector(`.${GALLERY_IMAGE_CLASS_NAME}`);
  const gridEl = document.querySelector(`.${GALLERY_GRID_CLASS_NAME}`);

  if (!imageEl || !gridEl) {
    return 0;
  }

  const container = gridEl.parentElement;
  if (!container) {
    return 0;
  }

  const imageRect = imageEl.getBoundingClientRect();
  const containerRect = container.getBoundingClientRect();

  const gridElStyle = window.getComputedStyle(gridEl);
  const gap = parseFloat(gridElStyle.gap);

<<<<<<< HEAD
  // Validate input values
  if (imageRect.width <= 0 || gap < 0) {
    return 0;
=======
  if (!imageRect.width || !imageRect.height || !containerRect.width || !containerRect.height) {
    // Gallery is too small to fit images or not rendered yet
    return 0;
  }

  let imagesPerRow = 0;
  let spaceUsed = 0;

  // Floating point precision can cause imagesPerRow to be 1 too small. Adding 1px to the container size fixes
  // this, without the possibility of accidentally adding an extra column.
  while (spaceUsed + imageRect.width <= containerRect.width + 1) {
    imagesPerRow++; // Increment the number of images
    spaceUsed += imageRect.width; // Add image size to the used space
    if (spaceUsed + gap <= containerRect.width) {
      spaceUsed += gap; // Add gap size to the used space after each image except after the last image
    }
>>>>>>> 88637a7b
  }

  // Calculate maximum number of images per row
  const imagesPerRow = Math.floor((containerRect.width + 1) / (imageRect.width + gap));

  return imagesPerRow;
};

/**
 * Scrolls to the image with the given name.
 * If the image is not fully visible, it will not be scrolled to.
 * @param imageName The image name to scroll to.
 * @param index The index of the image in the gallery.
 */
const scrollToImage = (imageName: string, index: number) => {
  const virtuosoContext = virtuosoGridRefs.get();
  const range = virtuosoContext.virtuosoRangeRef?.current;
  const root = virtuosoContext.rootRef?.current;
  const virtuoso = virtuosoContext.virtuosoRef?.current;

  if (!range || !virtuoso || !root) {
    return;
  }

  const imageElement = document.querySelector(`[data-testid="${getGalleryImageDataTestId(imageName)}"]`);
  const itemRect = imageElement?.getBoundingClientRect();
  const rootRect = root.getBoundingClientRect();
  if (!itemRect || !getIsVisible(itemRect, rootRect)) {
    virtuoso.scrollToIndex({
      index,
      align: getScrollToIndexAlign(index, range),
    });
  }
};

// Utilities to get the image to the left, right, up, or down of the current image.

const getLeftImage = (images: ImageDTO[], currentIndex: number) => {
  const index = clamp(currentIndex - 1, 0, images.length - 1);
  const image = images[index];
  return { index, image };
};

const getRightImage = (images: ImageDTO[], currentIndex: number) => {
  const index = clamp(currentIndex + 1, 0, images.length - 1);
  const image = images[index];
  return { index, image };
};

const getUpImage = (images: ImageDTO[], currentIndex: number) => {
  const imagesPerRow = getImagesPerRow();
  // If we are on the first row, we want to stay on the first row, not go to first image
  const isOnFirstRow = currentIndex < imagesPerRow;
  const index = isOnFirstRow ? currentIndex : clamp(currentIndex - imagesPerRow, 0, images.length - 1);
  const image = images[index];
  return { index, image };
};

const getDownImage = (images: ImageDTO[], currentIndex: number) => {
  const imagesPerRow = getImagesPerRow();
  // If there are no images below the current image, we want to stay where we are
  const areImagesBelow = currentIndex < images.length - imagesPerRow;
  const index = areImagesBelow ? clamp(currentIndex + imagesPerRow, 0, images.length - 1) : currentIndex;
  const image = images[index];
  return { index, image };
};

const getImageFuncs = {
  left: getLeftImage,
  right: getRightImage,
  up: getUpImage,
  down: getDownImage,
};

type UseGalleryNavigationReturn = {
  handleLeftImage: (alt?: boolean) => void;
  handleRightImage: (alt?: boolean) => void;
  handleUpImage: (alt?: boolean) => void;
  handleDownImage: (alt?: boolean) => void;
  prevImage: () => void;
  nextImage: () => void;
  isOnFirstImage: boolean;
  isOnLastImage: boolean;
  isOnFirstRow: boolean;
  isOnLastRow: boolean;
  isOnFirstImageOfView: boolean;
  isOnLastImageOfView: boolean;
};

/**
 * Provides access to the gallery navigation via arrow keys.
 * Also provides information about the current image's position in the gallery,
 * useful for determining whether to load more images or display navigatin
 * buttons.
 */
export const useGalleryNavigation = (): UseGalleryNavigationReturn => {
  const dispatch = useAppDispatch();
  const alt = useAltModifier();
  const selectImage = useMemo(
    () =>
      createSelector(selectLastSelectedImage, selectImageToCompare, (lastSelectedImage, imageToCompare) => {
        if (alt) {
          return imageToCompare ?? lastSelectedImage;
        } else {
          return lastSelectedImage;
        }
      }),
    [alt]
  );
  const lastSelectedImage = useAppSelector(selectImage);
  const { imageDTOs } = useGalleryImages();
  const loadedImagesCount = useMemo(() => imageDTOs.length, [imageDTOs.length]);

  const lastSelectedImageIndex = useMemo(() => {
    if (imageDTOs.length === 0 || !lastSelectedImage) {
      return 0;
    }
    return imageDTOs.findIndex((i) => i.image_name === lastSelectedImage.image_name);
  }, [imageDTOs, lastSelectedImage]);

  const handleNavigation = useCallback(
    (direction: 'left' | 'right' | 'up' | 'down', alt?: boolean) => {
      const { index, image } = getImageFuncs[direction](imageDTOs, lastSelectedImageIndex);
      if (!image || index === lastSelectedImageIndex) {
        return;
      }
      if (alt) {
        dispatch(imageToCompareChanged(image));
      } else {
        dispatch(imageSelected(image));
      }
      scrollToImage(image.image_name, index);
    },
    [imageDTOs, lastSelectedImageIndex, dispatch]
  );

  const isOnFirstImage = useMemo(() => lastSelectedImageIndex === 0, [lastSelectedImageIndex]);

  const isOnLastImage = useMemo(
    () => lastSelectedImageIndex === loadedImagesCount - 1,
    [lastSelectedImageIndex, loadedImagesCount]
  );

  const isOnFirstRow = useMemo(() => lastSelectedImageIndex < getImagesPerRow(), [lastSelectedImageIndex]);
  const isOnLastRow = useMemo(
    () => lastSelectedImageIndex >= loadedImagesCount - getImagesPerRow(),
    [lastSelectedImageIndex, loadedImagesCount]
  );

  const isOnFirstImageOfView = useMemo(() => {
    return lastSelectedImageIndex === 0;
  }, [lastSelectedImageIndex]);

  const isOnLastImageOfView = useMemo(() => {
    return lastSelectedImageIndex === loadedImagesCount - 1;
  }, [lastSelectedImageIndex, loadedImagesCount]);

  const handleLeftImage = useCallback(
    (alt?: boolean) => {
      handleNavigation('left', alt);
    },
    [handleNavigation]
  );

  const handleRightImage = useCallback(
    (alt?: boolean) => {
      handleNavigation('right', alt);
    },
    [handleNavigation]
  );

  const handleUpImage = useCallback(
    (alt?: boolean) => {
      handleNavigation('up', alt);
    },
    [handleNavigation]
  );

  const handleDownImage = useCallback(
    (alt?: boolean) => {
      handleNavigation('down', alt);
    },
    [handleNavigation]
  );

  const nextImage = useCallback(() => {
    handleRightImage();
  }, [handleRightImage]);

  const prevImage = useCallback(() => {
    handleLeftImage();
  }, [handleLeftImage]);

  return {
    handleLeftImage,
    handleRightImage,
    handleUpImage,
    handleDownImage,
    isOnFirstImage,
    isOnLastImage,
    isOnFirstRow,
    isOnLastRow,
    nextImage,
    prevImage,
    isOnFirstImageOfView,
    isOnLastImageOfView,
  };
};<|MERGE_RESOLUTION|>--- conflicted
+++ resolved
@@ -47,11 +47,6 @@
   const gridElStyle = window.getComputedStyle(gridEl);
   const gap = parseFloat(gridElStyle.gap);
 
-<<<<<<< HEAD
-  // Validate input values
-  if (imageRect.width <= 0 || gap < 0) {
-    return 0;
-=======
   if (!imageRect.width || !imageRect.height || !containerRect.width || !containerRect.height) {
     // Gallery is too small to fit images or not rendered yet
     return 0;
@@ -68,7 +63,6 @@
     if (spaceUsed + gap <= containerRect.width) {
       spaceUsed += gap; // Add gap size to the used space after each image except after the last image
     }
->>>>>>> 88637a7b
   }
 
   // Calculate maximum number of images per row
