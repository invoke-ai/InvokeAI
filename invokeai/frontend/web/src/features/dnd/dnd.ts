--- conflicted
+++ resolved
@@ -1,5 +1,4 @@
 import { logger } from 'app/logging/logger';
-import { promptGenerationFromImageRequested } from 'app/store/middleware/listenerMiddleware/listeners/addPromptExpansionRequestedListener';
 import type { AppDispatch, AppGetState } from 'app/store/store';
 import { getDefaultRefImageConfig } from 'features/controlLayers/hooks/addLayerHooks';
 import { getPrefixedId } from 'features/controlLayers/konva/util';
@@ -537,15 +536,9 @@
     }
     return false;
   },
-<<<<<<< HEAD
-  handler: ({ sourceData, dispatch }) => {
-    const { imageDTO } = sourceData.payload;
-    dispatch(promptGenerationFromImageRequested({ imageDTO }));
-=======
   handler: ({ sourceData, dispatch, getState }) => {
     const { imageDTO } = sourceData.payload;
     expandPrompt({ dispatch, getState, imageDTO });
->>>>>>> 739465f7
   },
 };
 //#endregion
