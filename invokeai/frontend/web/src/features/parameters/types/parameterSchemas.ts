--- conflicted
+++ resolved
@@ -59,96 +59,9 @@
 >;
 export const isParameterNegativeStylePromptSDXL = (
   val: unknown
-<<<<<<< HEAD
-): val is NegativeStylePromptSDXLParam =>
-  zNegativeStylePromptSDXL.safeParse(val).success;
-
-/**
- * Zod schema for steps parameter
- */
-export const zSteps = z.number().int().min(1);
-/**
- * Type alias for steps parameter, inferred from its zod schema
- */
-export type StepsParam = z.infer<typeof zSteps>;
-/**
- * Validates/type-guards a value as a steps parameter
- */
-export const isValidSteps = (val: unknown): val is StepsParam =>
-  zSteps.safeParse(val).success;
-
-/**
- * Zod schema for CFG scale parameter
- */
-export const zCfgScale = z.number().min(1);
-/**
- * Type alias for CFG scale parameter, inferred from its zod schema
- */
-export type CfgScaleParam = z.infer<typeof zCfgScale>;
-/**
- * Validates/type-guards a value as a CFG scale parameter
- */
-export const isValidCfgScale = (val: unknown): val is CfgScaleParam =>
-  zCfgScale.safeParse(val).success;
-
-/**
- * Zod schema for CFG rescale mutliplier parameter
- */
-export const zCfgRescaleMultiplier = z.number().gte(0).lt(1);
-/**
- * Type alias for CFG rescale mutliplier parameter, inferred from its zod schema
- */
-export type CfgRescaleMultiplierParam = z.infer<typeof zCfgScale>;
-/**
- * Validates/type-guards a value as a CFG rescale mutliplier parameter
- */
-export const isValidCfgRescaleMultiplier = (
-  val: unknown
-): val is CfgRescaleMultiplierParam =>
-  zCfgRescaleMultiplier.safeParse(val).success;
-
-/**
- * Zod schema for scheduler parameter
- */
-export const zScheduler = z.enum([
-  'euler',
-  'deis',
-  'ddim',
-  'ddpm',
-  'dpmpp_2s',
-  'dpmpp_2m',
-  'dpmpp_2m_sde',
-  'dpmpp_sde',
-  'heun',
-  'kdpm_2',
-  'lms',
-  'pndm',
-  'unipc',
-  'euler_k',
-  'dpmpp_2s_k',
-  'dpmpp_2m_k',
-  'dpmpp_2m_sde_k',
-  'dpmpp_sde_k',
-  'heun_k',
-  'lms_k',
-  'euler_a',
-  'kdpm_2_a',
-  'lcm',
-]);
-/**
- * Type alias for scheduler parameter, inferred from its zod schema
- */
-export type SchedulerParam = z.infer<typeof zScheduler>;
-/**
- * Validates/type-guards a value as a scheduler parameter
- */
-export const isValidScheduler = (val: unknown): val is SchedulerParam =>
-  zScheduler.safeParse(val).success;
-=======
 ): val is ParameterNegativeStylePromptSDXL =>
   zParameterNegativeStylePromptSDXL.safeParse(val).success;
 // #endregion
->>>>>>> 693c6cf5
 
 // #region Steps
 export const zParameterSteps = z.number().int().min(1);
@@ -162,6 +75,17 @@
 export type ParameterCFGScale = z.infer<typeof zParameterCFGScale>;
 export const isParameterCFGScale = (val: unknown): val is ParameterCFGScale =>
   zParameterCFGScale.safeParse(val).success;
+// #endregion
+
+// #region CFG Rescale Multiplier
+export const zParameterCFGRescaleMultiplier = z.number().gte(0).lt(1);
+export type ParameterCFGRescaleMultiplier = z.infer<
+  typeof zParameterCFGRescaleMultiplier
+>;
+export const isParameterCFGRescaleMultiplier = (
+  val: unknown
+): val is ParameterCFGRescaleMultiplier =>
+  zParameterCFGRescaleMultiplier.safeParse(val).success;
 // #endregion
 
 // #region Scheduler
