import type { ComboboxOption } from '@invoke-ai/ui-library';
import type { BaseModelType } from 'services/api/types';

/**
 * Mapping of base model to human readable name
 */
export const MODEL_TYPE_MAP: Record<BaseModelType, string> = {
  any: 'Any',
  'sd-1': 'Stable Diffusion 1.x',
  'sd-2': 'Stable Diffusion 2.x',
  'sd-3': 'Stable Diffusion 3.x',
  sdxl: 'Stable Diffusion XL',
  'sdxl-refiner': 'Stable Diffusion XL Refiner',
  flux: 'FLUX',
  cogview4: 'CogView4',
  imagen3: 'Imagen3',
<<<<<<< HEAD
  'gpt-image': 'GPT Image',
=======
  'chatgpt-4o': 'ChatGPT 4o',
>>>>>>> 13d44f47
};

/**
 * Mapping of base model to (short) human readable name
 */
export const MODEL_TYPE_SHORT_MAP: Record<BaseModelType, string> = {
  any: 'Any',
  'sd-1': 'SD1.X',
  'sd-2': 'SD2.X',
  'sd-3': 'SD3.X',
  sdxl: 'SDXL',
  'sdxl-refiner': 'SDXLR',
  flux: 'FLUX',
  cogview4: 'CogView4',
  imagen3: 'Imagen3',
<<<<<<< HEAD
  'gpt-image': 'GPT Image',
=======
  'chatgpt-4o': 'ChatGPT 4o',
>>>>>>> 13d44f47
};

/**
 * Mapping of base model to CLIP skip parameter constraints
 */
export const CLIP_SKIP_MAP: Record<BaseModelType, { maxClip: number; markers: number[] }> = {
  any: {
    maxClip: 0,
    markers: [],
  },
  'sd-1': {
    maxClip: 12,
    markers: [0, 1, 2, 3, 4, 8, 12],
  },
  'sd-2': {
    maxClip: 24,
    markers: [0, 1, 2, 3, 5, 10, 15, 20, 24],
  },
  'sd-3': {
    maxClip: 0,
    markers: [],
  },
  sdxl: {
    maxClip: 24,
    markers: [0, 1, 2, 3, 5, 10, 15, 20, 24],
  },
  'sdxl-refiner': {
    maxClip: 24,
    markers: [0, 1, 2, 3, 5, 10, 15, 20, 24],
  },
  flux: {
    maxClip: 0,
    markers: [],
  },
  cogview4: {
    maxClip: 0,
    markers: [],
  },
  imagen3: {
    maxClip: 0,
    markers: [],
  },
<<<<<<< HEAD
  'gpt-image': {
=======
  'chatgpt-4o': {
>>>>>>> 13d44f47
    maxClip: 0,
    markers: [],
  },
};

/**
 * Mapping of schedulers to human readable name
 */
export const SCHEDULER_OPTIONS: ComboboxOption[] = [
  { value: 'ddim', label: 'DDIM' },
  { value: 'ddpm', label: 'DDPM' },
  { value: 'deis', label: 'DEIS' },
  { value: 'deis_k', label: 'DEIS Karras' },
  { value: 'dpmpp_2s', label: 'DPM++ 2S' },
  { value: 'dpmpp_2s_k', label: 'DPM++ 2S Karras' },
  { value: 'dpmpp_2m', label: 'DPM++ 2M' },
  { value: 'dpmpp_2m_k', label: 'DPM++ 2M Karras' },
  { value: 'dpmpp_2m_sde', label: 'DPM++ 2M SDE' },
  { value: 'dpmpp_2m_sde_k', label: 'DPM++ 2M SDE Karras' },
  { value: 'dpmpp_3m', label: 'DPM++ 3M' },
  { value: 'dpmpp_3m_k', label: 'DPM++ 3M Karras' },
  { value: 'dpmpp_sde', label: 'DPM++ SDE' },
  { value: 'dpmpp_sde_k', label: 'DPM++ SDE Karras' },
  { value: 'euler', label: 'Euler' },
  { value: 'euler_k', label: 'Euler Karras' },
  { value: 'euler_a', label: 'Euler Ancestral' },
  { value: 'heun', label: 'Heun' },
  { value: 'heun_k', label: 'Heun Karras' },
  { value: 'kdpm_2', label: 'KDPM 2' },
  { value: 'kdpm_2_k', label: 'KDPM 2 Karras' },
  { value: 'kdpm_2_a', label: 'KDPM 2 Ancestral' },
  { value: 'kdpm_2_a_k', label: 'KDPM 2 Ancestral Karras' },
  { value: 'lcm', label: 'LCM' },
  { value: 'lms', label: 'LMS' },
  { value: 'lms_k', label: 'LMS Karras' },
  { value: 'pndm', label: 'PNDM' },
  { value: 'tcd', label: 'TCD' },
  { value: 'unipc', label: 'UniPC' },
  { value: 'unipc_k', label: 'UniPC Karras' },
];<|MERGE_RESOLUTION|>--- conflicted
+++ resolved
@@ -14,11 +14,7 @@
   flux: 'FLUX',
   cogview4: 'CogView4',
   imagen3: 'Imagen3',
-<<<<<<< HEAD
-  'gpt-image': 'GPT Image',
-=======
   'chatgpt-4o': 'ChatGPT 4o',
->>>>>>> 13d44f47
 };
 
 /**
@@ -34,11 +30,7 @@
   flux: 'FLUX',
   cogview4: 'CogView4',
   imagen3: 'Imagen3',
-<<<<<<< HEAD
-  'gpt-image': 'GPT Image',
-=======
   'chatgpt-4o': 'ChatGPT 4o',
->>>>>>> 13d44f47
 };
 
 /**
@@ -81,11 +73,7 @@
     maxClip: 0,
     markers: [],
   },
-<<<<<<< HEAD
-  'gpt-image': {
-=======
   'chatgpt-4o': {
->>>>>>> 13d44f47
     maxClip: 0,
     markers: [],
   },
