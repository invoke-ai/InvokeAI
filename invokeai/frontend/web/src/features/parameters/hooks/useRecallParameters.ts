--- conflicted
+++ resolved
@@ -27,12 +27,11 @@
   useGetControlNetModelsQuery,
   useGetLoRAModelsQuery,
 } from '../../../services/api/endpoints/models';
-<<<<<<< HEAD
-import { loraRecalled } from '../../lora/store/loraSlice';
-import { controlnetRecalled } from '../../controlNet/store/controlNetSlice';
-=======
+import {
+  controlnetRecalled,
+  controlNetReset,
+} from '../../controlNet/store/controlNetSlice';
 import { loraRecalled, lorasCleared } from '../../lora/store/loraSlice';
->>>>>>> b152fbf7
 import { initialImageSelected, modelSelected } from '../store/actions';
 import {
   setCfgScale,
