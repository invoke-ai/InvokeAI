import {
  FormControl,
  FormLabel,
  HStack,
  RangeSlider,
  RangeSliderFilledTrack,
  RangeSliderMark,
  RangeSliderThumb,
  RangeSliderTrack,
  Tooltip,
} from '@chakra-ui/react';
import { useAppDispatch } from 'app/store/storeHooks';
import {
  ControlNetConfig,
  controlNetBeginStepPctChanged,
  controlNetEndStepPctChanged,
} from 'features/controlNet/store/controlNetSlice';
import { ControlNetBeginEndPopover } from 'features/informationalPopovers/components/controlNetBeginEnd';
import { memo, useCallback } from 'react';
import { useTranslation } from 'react-i18next';

type Props = {
  controlNet: ControlNetConfig;
};

const formatPct = (v: number) => `${Math.round(v * 100)}%`;

const ParamControlNetBeginEnd = (props: Props) => {
  const { beginStepPct, endStepPct, isEnabled, controlNetId } =
    props.controlNet;
  const dispatch = useAppDispatch();
  const { t } = useTranslation();

  const handleStepPctChanged = useCallback(
    (v: number[]) => {
      dispatch(
        controlNetBeginStepPctChanged({
          controlNetId,
          beginStepPct: v[0] as number,
        })
      );
      dispatch(
        controlNetEndStepPctChanged({
          controlNetId,
          endStepPct: v[1] as number,
        })
      );
    },
    [controlNetId, dispatch]
  );

  return (
<<<<<<< HEAD
    <ControlNetBeginEndPopover>
      <FormControl isDisabled={!isEnabled}>
        <FormLabel>Begin / End Step Percentage</FormLabel>
        <HStack w="100%" gap={2} alignItems="center">
          <RangeSlider
            aria-label={['Begin Step %', 'End Step %']}
            value={[beginStepPct, endStepPct]}
            onChange={handleStepPctChanged}
            min={0}
            max={1}
            step={0.01}
            minStepsBetweenThumbs={5}
            isDisabled={!isEnabled}
=======
    <FormControl isDisabled={!isEnabled}>
      <FormLabel>{t('controlnet.beginEndStepPercent')}</FormLabel>
      <HStack w="100%" gap={2} alignItems="center">
        <RangeSlider
          aria-label={['Begin Step %', 'End Step %!']}
          value={[beginStepPct, endStepPct]}
          onChange={handleStepPctChanged}
          min={0}
          max={1}
          step={0.01}
          minStepsBetweenThumbs={5}
          isDisabled={!isEnabled}
        >
          <RangeSliderTrack>
            <RangeSliderFilledTrack />
          </RangeSliderTrack>
          <Tooltip label={formatPct(beginStepPct)} placement="top" hasArrow>
            <RangeSliderThumb index={0} />
          </Tooltip>
          <Tooltip label={formatPct(endStepPct)} placement="top" hasArrow>
            <RangeSliderThumb index={1} />
          </Tooltip>
          <RangeSliderMark
            value={0}
            sx={{
              insetInlineStart: '0 !important',
              insetInlineEnd: 'unset !important',
            }}
>>>>>>> ff3150a8
          >
            <RangeSliderTrack>
              <RangeSliderFilledTrack />
            </RangeSliderTrack>
            <Tooltip label={formatPct(beginStepPct)} placement="top" hasArrow>
              <RangeSliderThumb index={0} />
            </Tooltip>
            <Tooltip label={formatPct(endStepPct)} placement="top" hasArrow>
              <RangeSliderThumb index={1} />
            </Tooltip>
            <RangeSliderMark
              value={0}
              sx={{
                insetInlineStart: '0 !important',
                insetInlineEnd: 'unset !important',
              }}
            >
              0%
            </RangeSliderMark>
            <RangeSliderMark
              value={0.5}
              sx={{
                insetInlineStart: '50% !important',
                transform: 'translateX(-50%)',
              }}
            >
              50%
            </RangeSliderMark>
            <RangeSliderMark
              value={1}
              sx={{
                insetInlineStart: 'unset !important',
                insetInlineEnd: '0 !important',
              }}
            >
              100%
            </RangeSliderMark>
          </RangeSlider>
        </HStack>
      </FormControl>
    </ControlNetBeginEndPopover>
  );
};

export default memo(ParamControlNetBeginEnd);<|MERGE_RESOLUTION|>--- conflicted
+++ resolved
@@ -50,13 +50,12 @@
   );
 
   return (
-<<<<<<< HEAD
     <ControlNetBeginEndPopover>
       <FormControl isDisabled={!isEnabled}>
-        <FormLabel>Begin / End Step Percentage</FormLabel>
+        <FormLabel>{t('controlnet.beginEndStepPercent')}</FormLabel>
         <HStack w="100%" gap={2} alignItems="center">
           <RangeSlider
-            aria-label={['Begin Step %', 'End Step %']}
+            aria-label={['Begin Step %', 'End Step %!']}
             value={[beginStepPct, endStepPct]}
             onChange={handleStepPctChanged}
             min={0}
@@ -64,37 +63,23 @@
             step={0.01}
             minStepsBetweenThumbs={5}
             isDisabled={!isEnabled}
-=======
-    <FormControl isDisabled={!isEnabled}>
-      <FormLabel>{t('controlnet.beginEndStepPercent')}</FormLabel>
-      <HStack w="100%" gap={2} alignItems="center">
-        <RangeSlider
-          aria-label={['Begin Step %', 'End Step %!']}
-          value={[beginStepPct, endStepPct]}
-          onChange={handleStepPctChanged}
-          min={0}
-          max={1}
-          step={0.01}
-          minStepsBetweenThumbs={5}
-          isDisabled={!isEnabled}
-        >
-          <RangeSliderTrack>
-            <RangeSliderFilledTrack />
-          </RangeSliderTrack>
-          <Tooltip label={formatPct(beginStepPct)} placement="top" hasArrow>
-            <RangeSliderThumb index={0} />
-          </Tooltip>
-          <Tooltip label={formatPct(endStepPct)} placement="top" hasArrow>
-            <RangeSliderThumb index={1} />
-          </Tooltip>
-          <RangeSliderMark
-            value={0}
-            sx={{
-              insetInlineStart: '0 !important',
-              insetInlineEnd: 'unset !important',
-            }}
->>>>>>> ff3150a8
           >
+            <RangeSliderTrack>
+              <RangeSliderFilledTrack />
+            </RangeSliderTrack>
+            <Tooltip label={formatPct(beginStepPct)} placement="top" hasArrow>
+              <RangeSliderThumb index={0} />
+            </Tooltip>
+            <Tooltip label={formatPct(endStepPct)} placement="top" hasArrow>
+              <RangeSliderThumb index={1} />
+            </Tooltip>
+            <RangeSliderMark
+              value={0}
+              sx={{
+                insetInlineStart: '0 !important',
+                insetInlineEnd: 'unset !important',
+              }}
+            >
             <RangeSliderTrack>
               <RangeSliderFilledTrack />
             </RangeSliderTrack>
