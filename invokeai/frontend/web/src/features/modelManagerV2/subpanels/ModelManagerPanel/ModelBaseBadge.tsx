--- conflicted
+++ resolved
@@ -17,11 +17,7 @@
   flux: 'gold',
   cogview4: 'red',
   imagen3: 'pink',
-<<<<<<< HEAD
-  'gpt-image': 'pink',
-=======
   'chatgpt-4o': 'pink',
->>>>>>> 13d44f47
 };
 
 const ModelBaseBadge = ({ base }: Props) => {
