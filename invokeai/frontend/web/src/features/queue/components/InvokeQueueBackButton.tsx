import { Flex, Spacer } from '@chakra-ui/layout';
import { useAppSelector } from 'app/store/storeHooks';
import { InvButton } from 'common/components/InvButton/InvButton';
import { QueueIterationsNumberInput } from 'features/queue/components/QueueIterationsNumberInput';
import { useQueueBack } from 'features/queue/hooks/useQueueBack';
<<<<<<< HEAD
import { memo, useCallback } from 'react';
import { RiSparkling2Fill } from 'react-icons/ri'
=======
import { memo } from 'react';
import { IoSparkles } from 'react-icons/io5';
>>>>>>> 604f0083

import { QueueButtonTooltip } from './QueueButtonTooltip';

const invoke = 'Invoke';

export const InvokeQueueBackButton = memo(() => {
  const { queueBack, isLoading, isDisabled } = useQueueBack();
  const isLoadingDynamicPrompts = useAppSelector(
    (s) => s.dynamicPrompts.isLoading
  );

  return (
    <Flex pos="relative" flexGrow={1} minW="240px">
      <QueueIterationsNumberInput />
      <InvButton
        onClick={queueBack}
        isLoading={isLoading || isLoadingDynamicPrompts}
        loadingText={invoke}
        isDisabled={isDisabled}
        rightIcon={<RiSparkling2Fill />}
        tooltip={<QueueButtonTooltip />}
        variant="solid"
        zIndex={1}
        colorScheme="invokeYellow"
        size="lg"
        w="calc(100% - 60px)"
        flexShrink={0}
        justifyContent="space-between"
        spinnerPlacement="end"
      >
        <span>{invoke}</span>
        <Spacer />
      </InvButton>
    </Flex>
  );
});

InvokeQueueBackButton.displayName = 'InvokeQueueBackButton';<|MERGE_RESOLUTION|>--- conflicted
+++ resolved
@@ -3,13 +3,8 @@
 import { InvButton } from 'common/components/InvButton/InvButton';
 import { QueueIterationsNumberInput } from 'features/queue/components/QueueIterationsNumberInput';
 import { useQueueBack } from 'features/queue/hooks/useQueueBack';
-<<<<<<< HEAD
-import { memo, useCallback } from 'react';
+import { memo } from 'react';
 import { RiSparkling2Fill } from 'react-icons/ri'
-=======
-import { memo } from 'react';
-import { IoSparkles } from 'react-icons/io5';
->>>>>>> 604f0083
 
 import { QueueButtonTooltip } from './QueueButtonTooltip';
 
