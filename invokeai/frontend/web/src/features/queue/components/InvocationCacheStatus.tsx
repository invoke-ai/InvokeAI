--- conflicted
+++ resolved
@@ -10,22 +10,7 @@
 
 const InvocationCacheStatus = () => {
   const { t } = useTranslation();
-<<<<<<< HEAD
-  const isConnected = useAppSelector((state) => state.system.isConnected);
-  const isInvocationCacheEnabled =
-    useFeatureStatus('invocationCache').isFeatureEnabled;
-  const { data: queueStatus } = useGetQueueStatusQuery(undefined);
-  const { data: cacheStatus } = useGetInvocationCacheStatusQuery(undefined, {
-    pollingInterval:
-      isConnected &&
-      queueStatus?.processor.is_started &&
-      queueStatus?.queue.pending > 0
-        ? 5000
-        : 0,
-  });
-=======
   const { data: cacheStatus } = useGetInvocationCacheStatusQuery(undefined);
->>>>>>> 4a0a1c30
 
   return (
     <StatusStatGroup>
