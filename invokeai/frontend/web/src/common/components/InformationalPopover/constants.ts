import type { PopoverProps } from '@invoke-ai/ui-library';
import commercialLicenseBg from 'public/assets/images/commercial-license-bg.png';

export type Feature =
  | 'clipSkip'
  | 'hrf'
  | 'paramNegativeConditioning'
  | 'paramPositiveConditioning'
  | 'paramScheduler'
  | 'compositingMaskBlur'
  | 'compositingBlurMethod'
  | 'compositingCoherencePass'
  | 'compositingCoherenceMode'
  | 'compositingCoherenceEdgeSize'
  | 'compositingCoherenceMinDenoise'
  | 'compositingMaskAdjustments'
  | 'controlNet'
  | 'controlNetBeginEnd'
  | 'controlNetControlMode'
  | 'controlNetProcessor'
  | 'controlNetResizeMode'
  | 'controlNetWeight'
  | 'dynamicPrompts'
  | 'dynamicPromptsMaxPrompts'
  | 'dynamicPromptsSeedBehaviour'
  | 'imageFit'
  | 'infillMethod'
  | 'ipAdapterMethod'
  | 'lora'
  | 'loraWeight'
  | 'noiseUseCPU'
  | 'paramAspect'
  | 'paramCFGScale'
  | 'paramGuidance'
  | 'paramCFGRescaleMultiplier'
  | 'paramDenoisingStrength'
  | 'paramHeight'
  | 'paramHrf'
  | 'paramIterations'
  | 'paramModel'
  | 'paramRatio'
  | 'paramSeed'
  | 'paramSteps'
  | 'paramUpscaleMethod'
  | 'paramVAE'
  | 'paramVAEPrecision'
  | 'paramWidth'
  | 'patchmatchDownScaleSize'
  | 'refinerModel'
  | 'refinerNegativeAestheticScore'
  | 'refinerPositiveAestheticScore'
  | 'refinerScheduler'
  | 'refinerStart'
  | 'refinerSteps'
  | 'refinerCfgScale'
  | 'scaleBeforeProcessing'
  | 'seamlessTilingXAxis'
  | 'seamlessTilingYAxis'
  | 'upscaleModel'
  | 'scale'
  | 'creativity'
  | 'structure'
<<<<<<< HEAD
  | 'optimizedDenoising';
=======
  | 'fluxDevLicense';
>>>>>>> 2f4a5a25

export type PopoverData = PopoverProps & {
  image?: string;
  href?: string;
  buttonLabel?: string;
};

export const POPOVER_DATA: { [key in Feature]?: PopoverData } = {
  paramNegativeConditioning: {
    placement: 'right',
  },
  clipSkip: {
    href: 'https://support.invoke.ai/support/solutions/articles/151000178161-advanced-settings',
  },
  controlNet: {
    href: 'https://support.invoke.ai/support/solutions/articles/151000105880',
  },
  controlNetBeginEnd: {
    href: 'https://support.invoke.ai/support/solutions/articles/151000178148',
  },
  controlNetWeight: {
    href: 'https://support.invoke.ai/support/solutions/articles/151000178148',
  },
  lora: {
    href: 'https://support.invoke.ai/support/solutions/articles/151000159072',
  },
  loraWeight: {
    href: 'https://support.invoke.ai/support/solutions/articles/151000159072-concepts-low-rank-adaptations-loras-',
  },
  compositingMaskBlur: {
    href: 'https://support.invoke.ai/support/solutions/articles/151000158838-compositing-settings',
  },
  compositingBlurMethod: {
    href: 'https://support.invoke.ai/support/solutions/articles/151000158838-compositing-settings',
  },
  compositingCoherenceMode: {
    href: 'https://support.invoke.ai/support/solutions/articles/151000158838-compositing-settings',
  },
  infillMethod: {
    href: 'https://support.invoke.ai/support/solutions/articles/151000158841-infill-and-scaling',
  },
  scaleBeforeProcessing: {
    href: 'https://support.invoke.ai/support/solutions/articles/151000158841',
  },
  paramCFGScale: {
    href: 'https://www.youtube.com/watch?v=1OeHEJrsTpI',
  },
  paramCFGRescaleMultiplier: {
    href: 'https://support.invoke.ai/support/solutions/articles/151000178161-advanced-settings',
  },
  paramDenoisingStrength: {
    href: 'https://support.invoke.ai/support/solutions/articles/151000094998-image-to-image',
  },
  paramHrf: {
    href: 'https://support.invoke.ai/support/solutions/articles/151000096700-how-can-i-get-larger-images-what-does-upscaling-do-',
  },
  paramIterations: {
    href: 'https://support.invoke.ai/support/solutions/articles/151000159073',
  },
  paramPositiveConditioning: {
    href: 'https://support.invoke.ai/support/solutions/articles/151000096606-tips-on-crafting-prompts',
    placement: 'right',
  },
  paramScheduler: {
    placement: 'right',
    href: 'https://www.youtube.com/watch?v=1OeHEJrsTpI',
  },
  paramSeed: {
    href: 'https://support.invoke.ai/support/solutions/articles/151000096684-what-is-a-seed-how-do-i-use-it-to-recreate-the-same-image-',
  },
  paramModel: {
    placement: 'right',
    href: 'https://support.invoke.ai/support/solutions/articles/151000096601-what-is-a-model-which-should-i-use-',
  },
  paramRatio: {
    gutter: 16,
  },
  controlNetControlMode: {
    placement: 'right',
    href: 'https://support.invoke.ai/support/solutions/articles/151000178148',
  },
  controlNetProcessor: {
    placement: 'right',
    href: 'https://support.invoke.ai/support/solutions/articles/151000105880-using-controlnet',
  },
  controlNetResizeMode: {
    placement: 'right',
    href: 'https://support.invoke.ai/support/solutions/articles/151000178148',
  },
  paramVAE: {
    placement: 'right',
    href: 'https://support.invoke.ai/support/solutions/articles/151000178161-advanced-settings',
  },
  paramVAEPrecision: {
    placement: 'right',
    href: 'https://support.invoke.ai/support/solutions/articles/151000178161-advanced-settings',
  },
  paramUpscaleMethod: {
    href: 'https://support.invoke.ai/support/solutions/articles/151000096700-how-can-i-get-larger-images-what-does-upscaling-do-',
  },
  refinerModel: {
    href: 'https://support.invoke.ai/support/solutions/articles/151000178333-using-the-refiner',
  },
  refinerNegativeAestheticScore: {
    href: 'https://support.invoke.ai/support/solutions/articles/151000178333-using-the-refiner',
  },
  refinerPositiveAestheticScore: {
    href: 'https://support.invoke.ai/support/solutions/articles/151000178333-using-the-refiner',
  },
  refinerScheduler: {
    href: 'https://support.invoke.ai/support/solutions/articles/151000178333-using-the-refiner',
  },
  refinerStart: {
    href: 'https://support.invoke.ai/support/solutions/articles/151000178333-using-the-refiner',
  },
  refinerSteps: {
    href: 'https://support.invoke.ai/support/solutions/articles/151000178333-using-the-refiner',
  },
  refinerCfgScale: {
    href: 'https://support.invoke.ai/support/solutions/articles/151000178333-using-the-refiner',
  },
  seamlessTilingXAxis: {
    href: 'https://support.invoke.ai/support/solutions/articles/151000178161-advanced-settings',
  },
  seamlessTilingYAxis: {
    href: 'https://support.invoke.ai/support/solutions/articles/151000178161-advanced-settings',
  },
  fluxDevLicense: {
    href: 'https://www.invoke.com/get-a-commercial-license-for-flux',
    image: commercialLicenseBg,
  },
} as const;

export const OPEN_DELAY = 1000; // in milliseconds

export const POPPER_MODIFIERS: PopoverProps['modifiers'] = [{ name: 'preventOverflow', options: { padding: 10 } }];<|MERGE_RESOLUTION|>--- conflicted
+++ resolved
@@ -60,11 +60,8 @@
   | 'scale'
   | 'creativity'
   | 'structure'
-<<<<<<< HEAD
-  | 'optimizedDenoising';
-=======
+  | 'optimizedDenoising'
   | 'fluxDevLicense';
->>>>>>> 2f4a5a25
 
 export type PopoverData = PopoverProps & {
   image?: string;
