--- conflicted
+++ resolved
@@ -31,8 +31,8 @@
     BaseInvocation,
     BaseInvocationOutput,
     FieldDescriptions,
+    Input,
     InputField,
-    Input,
     InvocationContext,
     OutputField,
     UIType,
@@ -40,95 +40,9 @@
 )
 
 
-<<<<<<< HEAD
-@invocation("image_processor", title="Base Image Processor", tags=["controlnet"], category="controlnet")
-=======
-CONTROLNET_MODE_VALUES = Literal["balanced", "more_prompt", "more_control", "unbalanced"]
-CONTROLNET_RESIZE_VALUES = Literal[
-    "just_resize",
-    "crop_resize",
-    "fill_resize",
-    "just_resize_simple",
-]
-
-
-class ControlNetModelField(BaseModel):
-    """ControlNet model field"""
-
-    model_name: str = Field(description="Name of the ControlNet model")
-    base_model: BaseModelType = Field(description="Base model")
-
-
-class ControlField(BaseModel):
-    image: ImageField = Field(description="The control image")
-    control_model: ControlNetModelField = Field(description="The ControlNet model to use")
-    control_weight: Union[float, List[float]] = Field(default=1, description="The weight given to the ControlNet")
-    begin_step_percent: float = Field(
-        default=0, ge=0, le=1, description="When the ControlNet is first applied (% of total steps)"
-    )
-    end_step_percent: float = Field(
-        default=1, ge=0, le=1, description="When the ControlNet is last applied (% of total steps)"
-    )
-    control_mode: CONTROLNET_MODE_VALUES = Field(default="balanced", description="The control mode to use")
-    resize_mode: CONTROLNET_RESIZE_VALUES = Field(default="just_resize", description="The resize mode to use")
-
-    @validator("control_weight")
-    def validate_control_weight(cls, v):
-        """Validate that all control weights in the valid range"""
-        if isinstance(v, list):
-            for i in v:
-                if i < -1 or i > 2:
-                    raise ValueError("Control weights must be within -1 to 2 range")
-        else:
-            if v < -1 or v > 2:
-                raise ValueError("Control weights must be within -1 to 2 range")
-        return v
-
-
-@invocation_output("control_output")
-class ControlOutput(BaseInvocationOutput):
-    """node output for ControlNet info"""
-
-    # Outputs
-    control: ControlField = OutputField(description=FieldDescriptions.control)
-
-
-@invocation("controlnet", title="ControlNet", tags=["controlnet"], category="controlnet", version="1.0.0")
-class ControlNetInvocation(BaseInvocation):
-    """Collects ControlNet info to pass to other nodes"""
-
-    image: ImageField = InputField(description="The control image")
-    control_model: ControlNetModelField = InputField(description=FieldDescriptions.controlnet_model, input=Input.Direct)
-    control_weight: Union[float, List[float]] = InputField(
-        default=1.0, description="The weight given to the ControlNet", ui_type=UIType.Float
-    )
-    begin_step_percent: float = InputField(
-        default=0, ge=-1, le=2, description="When the ControlNet is first applied (% of total steps)"
-    )
-    end_step_percent: float = InputField(
-        default=1, ge=0, le=1, description="When the ControlNet is last applied (% of total steps)"
-    )
-    control_mode: CONTROLNET_MODE_VALUES = InputField(default="balanced", description="The control mode used")
-    resize_mode: CONTROLNET_RESIZE_VALUES = InputField(default="just_resize", description="The resize mode used")
-
-    def invoke(self, context: InvocationContext) -> ControlOutput:
-        return ControlOutput(
-            control=ControlField(
-                image=self.image,
-                control_model=self.control_model,
-                control_weight=self.control_weight,
-                begin_step_percent=self.begin_step_percent,
-                end_step_percent=self.end_step_percent,
-                control_mode=self.control_mode,
-                resize_mode=self.resize_mode,
-            ),
-        )
-
-
 @invocation(
     "image_processor", title="Base Image Processor", tags=["controlnet"], category="controlnet", version="1.0.0"
 )
->>>>>>> 78cc5a78
 class ImageProcessorInvocation(BaseInvocation):
     """Base class for invocations that preprocess images for ControlNet"""
 
