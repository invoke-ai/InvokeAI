from os.path import exists
from typing import Literal, Optional, Union, List

import numpy as np
import re, json
from pydantic import BaseModel, Field, validator

from .baseinvocation import BaseInvocation, BaseInvocationOutput, InvocationConfig, InvocationContext
from dynamicprompts.generators import RandomPromptGenerator, CombinatorialPromptGenerator
from .model import MainModelField, VAEModelField


class PTFields(BaseModel):
    """Prompt Tools Fields for an image generated in InvokeAI."""
    positive_prompt: str = Field(default='', description="The positive prompt parameter")
    positive_style_prompt: str = Field(default='', description="The positive style prompt parameter")
    negative_prompt: str = Field(default='', description="The negative prompt parameter")
    negative_style_prompt: str = Field(default='', description="The negative prompt parameter")
    width: int = Field(default=512, description="The width parameter")
    height: int = Field(default=512, description="The height parameter")
    seed: int = Field(default=0, description="The seed used for noise generation")
    cfg_scale: float = Field(default=7.0, description="The classifier-free guidance scale parameter")
    steps: int = Field(default=10, description="The number of steps used for inference")
#     class Config:
#         schema_extra = {
#             "required": ["positive_prompt", "positive_style_prompt", "negative_prompt"],
#             "ui": {
#                 "type_hints": {
# #                    "model": "model",
# #                    "vae": "vae_model",
#                     },
#                 },
#             }

class PTFieldsCollectOutput(BaseInvocationOutput):
    """PTFieldsCollect Output"""
    type: Literal["pt_fields_collect_output"] = "pt_fields_collect_output"

    pt_fields: str = Field(description="PTFields in Json Format")

class PTFieldsCollectInvocation(BaseInvocation):
    """Prompt Tools Fields for an image generated in InvokeAI."""
    type: Literal["pt_fields_collect"] = "pt_fields_collect"

    positive_prompt: str = Field(default='', description="The positive prompt parameter")
    positive_style_prompt: str = Field(default='', description="The positive style prompt parameter")
    negative_prompt: str = Field(default='', description="The negative prompt parameter")
    negative_style_prompt: str = Field(default='', description="The negative prompt parameter")
    width: int = Field(default=512, description="The width parameter")
    height: int = Field(default=512, description="The height parameter")
    seed: int = Field(default=0, description="The seed used for noise generation")
    cfg_scale: float = Field(default=7.0, description="The classifier-free guidance scale parameter")
    steps: int = Field(default=10, description="The number of steps used for inference")

    class Config(InvocationConfig):
        schema_extra = {
            "ui": {
                "title": "PTFields Collect",
                "tags": ["prompt", "file"],
            },
        }
       
    def invoke(self, context: InvocationContext) -> PTFieldsCollectOutput:
        x:str = str(json.dumps(
                    PTFields(
                        positive_prompt = self.positive_prompt, 
                        positive_style_prompt = self.positive_style_prompt,
                        negative_prompt = self.negative_prompt,
                        negative_style_prompt = self.negative_style_prompt,
                        width = self.width,
                        height = self.height,
                        seed = self.seed,
                        cfg_scale = self.cfg_scale,
                        steps = self.steps,
                ).dict()
            )
        )
        return PTFieldsCollectOutput(pt_fields=x)


class PTFieldsExpandOutput(BaseInvocationOutput):
    """Prompt Tools Fields for an image generated in InvokeAI."""
    type: Literal["pt_fields_expand_output"] = "pt_fields_expand_output"    

    positive_prompt: str = Field(description="The positive prompt parameter")
    positive_style_prompt: str = Field(description="The positive style prompt parameter")
    negative_prompt: str = Field(description="The negative prompt parameter")
    negative_style_prompt: str = Field(description="The negative prompt parameter")
    width: int = Field(description="The width parameter")
    height: int = Field(description="The height parameter")
    seed: int = Field(description="The seed used for noise generation")
    cfg_scale: float = Field(description="The classifier-free guidance scale parameter")
    steps: int = Field(description="The number of steps used for inference")

    class Config:
        schema_extra = {
            'required': ['type'],
            "ui": {
                "type_hints": {
                    },
                },
            }
        
class PTFieldsExpandInvocation(BaseInvocation):
    '''Save Expand PTFields into individual items'''
    type: Literal['pt_fields_expand'] = 'pt_fields_expand'
    pt_fields: str = Field(default=None, description="PTFields in Json Format")

    class Config(InvocationConfig):
        schema_extra = {
            "ui": {
                "title": "PTFields Expand",
                "tags": ["prompt", "file"],
                "type_hints": {
                    "pt_fields": "string",
                }
            },
        }
       
    def invoke(self, context: InvocationContext) -> PTFieldsExpandOutput:
        fields = json.loads(self.pt_fields)

        return PTFieldsExpandOutput(
            positive_prompt = fields.get('positive_prompt'),
            positive_style_prompt = fields.get('positive_style_prompt'),
            negative_prompt = fields.get('negative_prompt'),
            negative_style_prompt = fields.get('negative_style_prompt'),
            width = fields.get('width'),
            height = fields.get('height'),
            seed = fields.get('seed'),
            cfg_scale = fields.get('cfg_scale'),
            steps = fields.get('steps'),
        )






class PromptOutput(BaseInvocationOutput):
    """Base class for invocations that output a prompt"""

    # fmt: off
    type: Literal["prompt"] = "prompt"

    prompt: str = Field(default=None, description="The output prompt")
    # fmt: on

    class Config:
        schema_extra = {
            "required": [
                "type",
                "prompt",
            ]
        }


class PromptCollectionOutput(BaseInvocationOutput):
    """Base class for invocations that output a collection of prompts"""

    # fmt: off
    type: Literal["prompt_collection_output"] = "prompt_collection_output"

    prompt_collection: list[str] = Field(description="The output prompt collection")
    count: int = Field(description="The size of the prompt collection")
    # fmt: on

    class Config:
        schema_extra = {"required": ["type", "prompt_collection", "count"]}


class DynamicPromptInvocation(BaseInvocation):
    """Parses a prompt using adieyal/dynamicprompts' random or combinatorial generator"""

    type: Literal["dynamic_prompt"] = "dynamic_prompt"
    prompt: str = Field(description="The prompt to parse with dynamicprompts")
    max_prompts: int = Field(default=1, description="The number of prompts to generate")
    combinatorial: bool = Field(default=False, description="Whether to use the combinatorial generator")

    class Config(InvocationConfig):
        schema_extra = {
            "ui": {"title": "Dynamic Prompt", "tags": ["prompt", "dynamic"]},
        }

    def invoke(self, context: InvocationContext) -> PromptCollectionOutput:
        if self.combinatorial:
            generator = CombinatorialPromptGenerator()
            prompts = generator.generate(self.prompt, max_prompts=self.max_prompts)
        else:
            generator = RandomPromptGenerator()
            prompts = generator.generate(self.prompt, num_images=self.max_prompts)

        return PromptCollectionOutput(prompt_collection=prompts, count=len(prompts))


class PromptsFromFileInvocation(BaseInvocation):
    """Loads prompts from a text file"""

    # fmt: off
    type: Literal['prompt_from_file'] = 'prompt_from_file'

    # Inputs
    file_path: str = Field(description="Path to prompt text file")
    pre_prompt: Optional[str] = Field(description="String to prepend to each prompt")
    post_prompt: Optional[str] = Field(description="String to append to each prompt")
    start_line: int = Field(default=1, ge=1, description="Line in the file to start start from")
    max_prompts: int = Field(default=1, ge=0, description="Max lines to read from file (0=all)")
    # fmt: on

    class Config(InvocationConfig):
        schema_extra = {
            "ui": {"title": "Prompts From File", "tags": ["prompt", "file"]},
        }

    @validator("file_path")
    def file_path_exists(cls, v):
        if not exists(v):
            raise ValueError(FileNotFoundError)
        return v

    def promptsFromFile(self, file_path: str, pre_prompt: str, post_prompt: str, start_line: int, max_prompts: int):
        prompts = []
        start_line -= 1
        end_line = start_line + max_prompts
        if max_prompts <= 0:
            end_line = np.iinfo(np.int32).max
        with open(file_path) as f:
            for i, line in enumerate(f):
                if i >= start_line and i < end_line:
                    prompts.append((pre_prompt or "") + line.strip() + (post_prompt or ""))
                if i >= end_line:
                    break
        return prompts

    def invoke(self, context: InvocationContext) -> PromptCollectionOutput:
<<<<<<< HEAD
        prompts = self.promptsFromFile(self.file_path, self.pre_prompt, self.post_prompt, self.start_line, self.max_prompts)
        return PromptCollectionOutput(prompt_collection=prompts, count=len(prompts))


class PromptsToFileInvocationOutput(BaseInvocationOutput):
    """Base class for invocation that writes to a file and returns nothing of use"""
    #fmt: off
    type: Literal["prompt_to_file_output"] = "prompt_to_file_output"
    #fmt: on

    class Config:
        schema_extra = {
            'required': [
                'type'
            ]
        }

class PromptsToFileInvocation(BaseInvocation):
    '''Save prompts to a text file'''
    # fmt: off
    type: Literal['prompt_to_file'] = 'prompt_to_file'

    # Inputs
    file_path: str = Field(description="Path to prompt text file")
    prompts: Union[str, list[str], None] = Field(default=None, description="Prompt or collection of prompts to write")
    append: bool = Field(default=True, description="Append or overwrite file")
    #fmt: on

    class Config(InvocationConfig):
        schema_extra = {
            "ui": {
                "title": "Prompts To File",
                "tags": ["prompt", "file"],
                "type_hints": {
                    "prompts": "string",
                }
            },
        }
        
    def invoke(self, context: InvocationContext) -> PromptsToFileInvocationOutput:
        if self.append:
            file_mode = 'a'
        else:
            file_mode = 'w'

        with open(self.file_path, file_mode) as f:
            if isinstance(self.prompts, list):
                for line in (self.prompts):
                    f.write ( line + '\n' )
            else:
                f.write((self.prompts or '') + '\n')
 
        return PromptsToFileInvocationOutput()


class PromptPosNegOutput(BaseInvocationOutput):
    """Base class for invocations that output a posirtive and negative prompt"""

    # fmt: off
    type: Literal["prompt_pos_neg_output"] = "prompt_pos_neg_output"

    positive_prompt: str = Field(description="Positive prompt")
    negative_prompt: str = Field(description="Negative prompt")
    # fmt: on

    class Config:
        schema_extra = {"required": ["type", "positive_prompt", "negative_prompt"]}

class PromptSplitNegInvocation(BaseInvocation):
    """Splits prompt into two prompts, inside [] goes into negative prompt everthing else goes into positive prompt. Each [ and ] character is replaced with a space"""

    type: Literal["prompt_split_neg"] = "prompt_split_neg"
    prompt: str = Field(default='', description="Prompt to split")

    class Config(InvocationConfig):
        schema_extra = {
            "ui": {
                "title": "Prompt Spilt Negative",
                "tags": ["prompt", "split", "negative"]
            },
        }

    def invoke(self, context: InvocationContext) -> PromptPosNegOutput:
        p_prompt = ""
        n_prompt = ""
        brackets_depth = 0
        escaped = False

        for char in (self.prompt or ''):
            if char == "[" and not escaped:
                n_prompt += ' '
                brackets_depth += 1 
            elif char == "]" and not escaped:
                brackets_depth -= 1 
                char = ' ' 
            elif brackets_depth > 0:
                n_prompt += char
            else:
                p_prompt += char            

            #keep track of the escape char but only if it isn't escaped already
            if char == "\\" and not escaped:
                escaped = True
            else:
                escaped = False

        return PromptPosNegOutput(positive_prompt=p_prompt, negative_prompt=n_prompt)


class PromptJoinInvocation(BaseInvocation):
    """Joins prompt a to prompt b"""

    type: Literal["prompt_join"] = "prompt_join"
    prompt_a: str = Field(default='', description="Prompt a - (Left)")
    prompt_b: str = Field(default='', description="Prompt b - (Right)")

    class Config(InvocationConfig):
        schema_extra = {
            "ui": {
                "title": "Prompt Join",
                "tags": ["prompt", "join"]
            },
        }

    def invoke(self, context: InvocationContext) -> PromptOutput:
        return PromptOutput(prompt=((self.prompt_a or '') + (self.prompt_b or '')))  


class PromptReplaceInvocation(BaseInvocation):
    """Replaces the search string with the replace string in the prompt"""

    type: Literal["prompt_replace"] = "prompt_replace"
    prompt: str = Field(default='', description="Prompt to work on")
    search_string : str = Field(default='', description="String to search for")
    replace_string : str = Field(default='', description="String to replace the search")
    use_regex: bool = Field(default=False, description="Use search string as a regex expression (non regex is case insensitive)")

    class Config(InvocationConfig):
        schema_extra = {
            "ui": {
                "title": "Prompt Replace",
                "tags": ["prompt", "replace", "regex"]
            },
        }

    def invoke(self, context: InvocationContext) -> PromptOutput:
        pattern = (self.search_string or '')
        new_prompt = (self.prompt or '')
        if len(pattern) > 0: 
            if not self.use_regex:
                #None regex so make case insensitve 
                pattern = "(?i)" + re.escape(pattern)
            new_prompt = re.sub(pattern, (self.replace_string or ''), new_prompt)
        return PromptOutput(prompt=new_prompt)  
=======
        prompts = self.promptsFromFile(
            self.file_path, self.pre_prompt, self.post_prompt, self.start_line, self.max_prompts
        )
        return PromptCollectionOutput(prompt_collection=prompts, count=len(prompts))
>>>>>>> 974175be
<|MERGE_RESOLUTION|>--- conflicted
+++ resolved
@@ -233,8 +233,9 @@
         return prompts
 
     def invoke(self, context: InvocationContext) -> PromptCollectionOutput:
-<<<<<<< HEAD
-        prompts = self.promptsFromFile(self.file_path, self.pre_prompt, self.post_prompt, self.start_line, self.max_prompts)
+        prompts = self.promptsFromFile(
+            self.file_path, self.pre_prompt, self.post_prompt, self.start_line, self.max_prompts
+        )
         return PromptCollectionOutput(prompt_collection=prompts, count=len(prompts))
 
 
@@ -387,10 +388,4 @@
                 #None regex so make case insensitve 
                 pattern = "(?i)" + re.escape(pattern)
             new_prompt = re.sub(pattern, (self.replace_string or ''), new_prompt)
-        return PromptOutput(prompt=new_prompt)  
-=======
-        prompts = self.promptsFromFile(
-            self.file_path, self.pre_prompt, self.post_prompt, self.start_line, self.max_prompts
-        )
-        return PromptCollectionOutput(prompt_collection=prompts, count=len(prompts))
->>>>>>> 974175be
+        return PromptOutput(prompt=new_prompt)  