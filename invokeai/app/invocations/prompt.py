from os.path import exists
from typing import Optional, Union

import numpy as np

from dynamicprompts.generators import CombinatorialPromptGenerator, RandomPromptGenerator
from pydantic import validator

from invokeai.app.invocations.primitives import StringCollectionOutput
<<<<<<< HEAD
from .baseinvocation import BaseInvocation, InputField, InvocationContext, UIComponent, tags, title
=======

from .baseinvocation import BaseInvocation, InputField, InvocationContext, UIComponent, invocation
>>>>>>> a74e2108


@invocation("dynamic_prompt", title="Dynamic Prompt", tags=["prompt", "collection"], category="prompt")
class DynamicPromptInvocation(BaseInvocation):
    """Parses a prompt using adieyal/dynamicprompts' random or combinatorial generator"""

    prompt: str = InputField(description="The prompt to parse with dynamicprompts", ui_component=UIComponent.Textarea)
    max_prompts: int = InputField(default=1, description="The number of prompts to generate")
    combinatorial: bool = InputField(default=False, description="Whether to use the combinatorial generator")

    def invoke(self, context: InvocationContext) -> StringCollectionOutput:
        if self.combinatorial:
            generator = CombinatorialPromptGenerator()
            prompts = generator.generate(self.prompt, max_prompts=self.max_prompts)
        else:
            generator = RandomPromptGenerator()
            prompts = generator.generate(self.prompt, num_images=self.max_prompts)

        return StringCollectionOutput(collection=prompts)


@invocation("prompt_from_file", title="Prompts from File", tags=["prompt", "file"], category="prompt")
class PromptsFromFileInvocation(BaseInvocation):
    """Loads prompts from a text file"""

<<<<<<< HEAD
    type: Literal["prompt_from_file"] = "prompt_from_file"

    # Inputs
=======
>>>>>>> a74e2108
    file_path: str = InputField(description="Path to prompt text file")
    pre_prompt: Optional[str] = InputField(
        default=None, description="String to prepend to each prompt", ui_component=UIComponent.Textarea
    )
    post_prompt: Optional[str] = InputField(
        default=None, description="String to append to each prompt", ui_component=UIComponent.Textarea
    )
    start_line: int = InputField(default=1, ge=1, description="Line in the file to start start from")
    max_prompts: int = InputField(default=1, ge=0, description="Max lines to read from file (0=all)")

    @validator("file_path")
    def file_path_exists(cls, v):
        if not exists(v):
            raise ValueError(FileNotFoundError)
        return v

    def promptsFromFile(
        self,
        file_path: str,
        pre_prompt: Union[str, None],
        post_prompt: Union[str, None],
        start_line: int,
        max_prompts: int,
    ):
        prompts = []
        start_line -= 1
        end_line = start_line + max_prompts
        if max_prompts <= 0:
            end_line = np.iinfo(np.int32).max
        with open(file_path) as f:
            for i, line in enumerate(f):
                if i >= start_line and i < end_line:
                    prompts.append((pre_prompt or "") + line.strip() + (post_prompt or ""))
                if i >= end_line:
                    break
        return prompts

    def invoke(self, context: InvocationContext) -> StringCollectionOutput:
        prompts = self.promptsFromFile(
            self.file_path, self.pre_prompt, self.post_prompt, self.start_line, self.max_prompts
        )
        return StringCollectionOutput(collection=prompts)<|MERGE_RESOLUTION|>--- conflicted
+++ resolved
@@ -7,12 +7,8 @@
 from pydantic import validator
 
 from invokeai.app.invocations.primitives import StringCollectionOutput
-<<<<<<< HEAD
-from .baseinvocation import BaseInvocation, InputField, InvocationContext, UIComponent, tags, title
-=======
 
 from .baseinvocation import BaseInvocation, InputField, InvocationContext, UIComponent, invocation
->>>>>>> a74e2108
 
 
 @invocation("dynamic_prompt", title="Dynamic Prompt", tags=["prompt", "collection"], category="prompt")
@@ -38,12 +34,6 @@
 class PromptsFromFileInvocation(BaseInvocation):
     """Loads prompts from a text file"""
 
-<<<<<<< HEAD
-    type: Literal["prompt_from_file"] = "prompt_from_file"
-
-    # Inputs
-=======
->>>>>>> a74e2108
     file_path: str = InputField(description="Path to prompt text file")
     pre_prompt: Optional[str] = InputField(
         default=None, description="String to prepend to each prompt", ui_component=UIComponent.Textarea
