# Copyright (c) 2024 Lincoln D. Stein and the InvokeAI Team
"""Base class for model loader."""

from abc import ABC, abstractmethod
from pathlib import Path
from typing import Callable, Optional

from invokeai.backend.model_manager import AnyModel, AnyModelConfig, SubModelType
from invokeai.backend.model_manager.load import LoadedModel, LoadedModelWithoutConfig
from invokeai.backend.model_manager.load.model_cache.model_cache_base import ModelCacheBase


class ModelLoadServiceBase(ABC):
    """Wrapper around AnyModelLoader."""

    @abstractmethod
    def load_model(self, model_config: AnyModelConfig, submodel_type: Optional[SubModelType] = None) -> LoadedModel:
        """
        Given a model's configuration, load it and return the LoadedModel object.

        :param model_config: Model configuration record (as returned by ModelRecordBase.get_model())
        :param submodel: For main (pipeline models), the submodel to fetch.
        """

    @property
    @abstractmethod
    def ram_cache(self) -> ModelCacheBase[AnyModel]:
        """Return the RAM cache used by this loader."""

<<<<<<< HEAD
    @property
    @abstractmethod
    def convert_cache(self) -> ModelConvertCacheBase:
        """Return the checkpoint convert cache used by this loader."""

    @property
    @abstractmethod
    def gpu_count(self) -> int:
        """Return the number of GPUs we are configured to use."""

=======
>>>>>>> 5c8cf991
    @abstractmethod
    def load_model_from_path(
        self, model_path: Path, loader: Optional[Callable[[Path], AnyModel]] = None
    ) -> LoadedModelWithoutConfig:
        """
        Load the model file or directory located at the indicated Path.

        This will load an arbitrary model file into the RAM cache. If the optional loader
        argument is provided, the loader will be invoked to load the model into
        memory. Otherwise the method will call safetensors.torch.load_file() or
        torch.load() as appropriate to the file suffix.

        Be aware that this returns a LoadedModelWithoutConfig object, which is the same as
        LoadedModel, but without the config attribute.

        Args:
          model_path: A pathlib.Path to a checkpoint-style models file
          loader: A Callable that expects a Path and returns a Dict[str, Tensor]

        Returns:
          A LoadedModel object.
        """<|MERGE_RESOLUTION|>--- conflicted
+++ resolved
@@ -27,19 +27,11 @@
     def ram_cache(self) -> ModelCacheBase[AnyModel]:
         """Return the RAM cache used by this loader."""
 
-<<<<<<< HEAD
-    @property
-    @abstractmethod
-    def convert_cache(self) -> ModelConvertCacheBase:
-        """Return the checkpoint convert cache used by this loader."""
-
     @property
     @abstractmethod
     def gpu_count(self) -> int:
         """Return the number of GPUs we are configured to use."""
 
-=======
->>>>>>> 5c8cf991
     @abstractmethod
     def load_model_from_path(
         self, model_path: Path, loader: Optional[Callable[[Path], AnyModel]] = None
