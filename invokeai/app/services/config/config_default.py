# TODO(psyche): pydantic-settings supports YAML settings sources. If we can figure out a way to integrate the YAML
# migration logic, we could use that for simpler config loading.

from __future__ import annotations

import locale
import os
import re
import shutil
from functools import lru_cache
from pathlib import Path
from typing import Any, Literal, Optional

import psutil
import yaml
from pydantic import BaseModel, Field, PrivateAttr, field_validator
from pydantic_settings import BaseSettings, PydanticBaseSettingsSource, SettingsConfigDict

import invokeai.configs as model_configs
from invokeai.backend.model_hash.model_hash import HASHING_ALGORITHMS
from invokeai.frontend.cli.arg_parser import InvokeAIArgs

INIT_FILE = Path("invokeai.yaml")
DB_FILE = Path("invokeai.db")
LEGACY_INIT_FILE = Path("invokeai.init")
DEFAULT_RAM_CACHE = 10.0
DEFAULT_CONVERT_CACHE = 20.0
<<<<<<< HEAD
DEVICE = Literal["auto", "cpu", "cuda:0", "cuda:1", "cuda:2", "cuda:3", "cuda:4", "cuda:5", "mps"]
PRECISION = Literal["auto", "float16", "bfloat16", "float32", "autocast"]
=======
DEVICE = Literal["auto", "cpu", "cuda", "cuda:1", "mps"]
PRECISION = Literal["auto", "float16", "bfloat16", "float32"]
>>>>>>> e93f4d63
ATTENTION_TYPE = Literal["auto", "normal", "xformers", "sliced", "torch-sdp"]
ATTENTION_SLICE_SIZE = Literal["auto", "balanced", "max", 1, 2, 3, 4, 5, 6, 7, 8]
LOG_FORMAT = Literal["plain", "color", "syslog", "legacy"]
LOG_LEVEL = Literal["debug", "info", "warning", "error", "critical"]
CONFIG_SCHEMA_VERSION = "4.0.1"


def get_default_ram_cache_size() -> float:
    """Run a heuristic for the default RAM cache based on installed RAM."""

    # On some machines, psutil.virtual_memory().total gives a value that is slightly less than the actual RAM, so the
    # limits are set slightly lower than than what we expect the actual RAM to be.

    GB = 1024**3
    max_ram = psutil.virtual_memory().total / GB

    if max_ram >= 60:
        return 15.0
    if max_ram >= 30:
        return 7.5
    if max_ram >= 14:
        return 4.0
    return 2.1  # 2.1 is just large enough for sd 1.5 ;-)


class URLRegexTokenPair(BaseModel):
    url_regex: str = Field(description="Regular expression to match against the URL")
    token: str = Field(description="Token to use when the URL matches the regex")

    @field_validator("url_regex")
    @classmethod
    def validate_url_regex(cls, v: str) -> str:
        """Validate that the value is a valid regex."""
        try:
            re.compile(v)
        except re.error as e:
            raise ValueError(f"Invalid regex: {e}")
        return v


class InvokeAIAppConfig(BaseSettings):
    """Invoke's global app configuration.

    Typically, you won't need to interact with this class directly. Instead, use the `get_config` function from `invokeai.app.services.config` to get a singleton config object.

    Attributes:
        host: IP address to bind to. Use `0.0.0.0` to serve to your local network.
        port: Port to bind to.
        allow_origins: Allowed CORS origins.
        allow_credentials: Allow CORS credentials.
        allow_methods: Methods allowed for CORS.
        allow_headers: Headers allowed for CORS.
        ssl_certfile: SSL certificate file for HTTPS. See https://www.uvicorn.org/settings/#https.
        ssl_keyfile: SSL key file for HTTPS. See https://www.uvicorn.org/settings/#https.
        log_tokenization: Enable logging of parsed prompt tokens.
        patchmatch: Enable patchmatch inpaint code.
        models_dir: Path to the models directory.
        convert_cache_dir: Path to the converted models cache directory. When loading a non-diffusers model, it will be converted and store on disk at this location.
        legacy_conf_dir: Path to directory of legacy checkpoint config files.
        db_dir: Path to InvokeAI databases directory.
        outputs_dir: Path to directory for outputs.
        custom_nodes_dir: Path to directory for custom nodes.
        log_handlers: Log handler. Valid options are "console", "file=<path>", "syslog=path|address:host:port", "http=<url>".
        log_format: Log format. Use "plain" for text-only, "color" for colorized output, "legacy" for 2.3-style logging and "syslog" for syslog-style.<br>Valid values: `plain`, `color`, `syslog`, `legacy`
        log_level: Emit logging messages at this level or higher.<br>Valid values: `debug`, `info`, `warning`, `error`, `critical`
        log_sql: Log SQL queries. `log_level` must be `debug` for this to do anything. Extremely verbose.
        use_memory_db: Use in-memory database. Useful for development.
        dev_reload: Automatically reload when Python sources are changed. Does not reload node definitions.
        profile_graphs: Enable graph profiling using `cProfile`.
        profile_prefix: An optional prefix for profile output files.
        profiles_dir: Path to profiles output directory.
        ram: Maximum memory amount used by memory model cache for rapid switching (GB).
        convert_cache: Maximum size of on-disk converted models cache (GB).
        log_memory_usage: If True, a memory snapshot will be captured before and after every model cache operation, and the result will be logged (at debug level). There is a time cost to capturing the memory snapshots, so it is recommended to only enable this feature if you are actively inspecting the model cache's behaviour.
<<<<<<< HEAD
        device: Preferred execution device. `auto` will choose the device depending on the hardware platform and the installed torch capabilities.<br>Valid values: `auto`, `cpu`, `cuda:0`, `cuda:1`, `cuda:2`, `cuda:3`, `cuda:4`, `cuda:5`, `mps`
        devices: List of execution devices; will override default device selected.
        precision: Floating point precision. `float16` will consume half the memory of `float32` but produce slightly lower-quality images. The `auto` setting will guess the proper precision based on your video card and operating system.<br>Valid values: `auto`, `float16`, `bfloat16`, `float32`, `autocast`
=======
        device: Preferred execution device. `auto` will choose the device depending on the hardware platform and the installed torch capabilities.<br>Valid values: `auto`, `cpu`, `cuda`, `cuda:1`, `mps`
        precision: Floating point precision. `float16` will consume half the memory of `float32` but produce slightly lower-quality images. The `auto` setting will guess the proper precision based on your video card and operating system.<br>Valid values: `auto`, `float16`, `bfloat16`, `float32`
>>>>>>> e93f4d63
        sequential_guidance: Whether to calculate guidance in serial instead of in parallel, lowering memory requirements.
        attention_type: Attention type.<br>Valid values: `auto`, `normal`, `xformers`, `sliced`, `torch-sdp`
        attention_slice_size: Slice size, valid when attention_type=="sliced".<br>Valid values: `auto`, `balanced`, `max`, `1`, `2`, `3`, `4`, `5`, `6`, `7`, `8`
        force_tiled_decode: Whether to enable tiled VAE decode (reduces memory consumption with some performance penalty).
        pil_compress_level: The compress_level setting of PIL.Image.save(), used for PNG encoding. All settings are lossless. 0 = no compression, 1 = fastest with slightly larger filesize, 9 = slowest with smallest filesize. 1 is typically the best setting.
        max_queue_size: Maximum number of items in the session queue.
        max_threads: Maximum number of session queue execution threads.
        allow_nodes: List of nodes to allow. Omit to allow all.
        deny_nodes: List of nodes to deny. Omit to deny none.
        node_cache_size: How many cached nodes to keep in memory.
        hashing_algorithm: Model hashing algorthim for model installs. 'blake3_multi' is best for SSDs. 'blake3_single' is best for spinning disk HDDs. 'random' disables hashing, instead assigning a UUID to models. Useful when using a memory db to reduce model installation time, or if you don't care about storing stable hashes for models. Alternatively, any other hashlib algorithm is accepted, though these are not nearly as performant as blake3.<br>Valid values: `blake3_multi`, `blake3_single`, `random`, `md5`, `sha1`, `sha224`, `sha256`, `sha384`, `sha512`, `blake2b`, `blake2s`, `sha3_224`, `sha3_256`, `sha3_384`, `sha3_512`, `shake_128`, `shake_256`
        remote_api_tokens: List of regular expression and token pairs used when downloading models from URLs. The download URL is tested against the regex, and if it matches, the token is provided in as a Bearer token.
        scan_models_on_startup: Scan the models directory on startup, registering orphaned models. This is typically only used in conjunction with `use_memory_db` for testing purposes.
    """

    _root: Optional[Path] = PrivateAttr(default=None)
    _config_file: Optional[Path] = PrivateAttr(default=None)

    # fmt: off

    # INTERNAL
    schema_version:                 str = Field(default=CONFIG_SCHEMA_VERSION, description="Schema version of the config file. This is not a user-configurable setting.")
    # This is only used during v3 models.yaml migration
    legacy_models_yaml_path: Optional[Path] = Field(default=None,           description="Path to the legacy models.yaml file. This is not a user-configurable setting.")

    # WEB
    host:                           str = Field(default="127.0.0.1",        description="IP address to bind to. Use `0.0.0.0` to serve to your local network.")
    port:                           int = Field(default=9090,               description="Port to bind to.")
    allow_origins:            list[str] = Field(default=[],                 description="Allowed CORS origins.")
    allow_credentials:             bool = Field(default=True,               description="Allow CORS credentials.")
    allow_methods:            list[str] = Field(default=["*"],              description="Methods allowed for CORS.")
    allow_headers:            list[str] = Field(default=["*"],              description="Headers allowed for CORS.")
    ssl_certfile:        Optional[Path] = Field(default=None,               description="SSL certificate file for HTTPS. See https://www.uvicorn.org/settings/#https.")
    ssl_keyfile:         Optional[Path] = Field(default=None,               description="SSL key file for HTTPS. See https://www.uvicorn.org/settings/#https.")

    # MISC FEATURES
    log_tokenization:              bool = Field(default=False,              description="Enable logging of parsed prompt tokens.")
    patchmatch:                    bool = Field(default=True,               description="Enable patchmatch inpaint code.")

    # PATHS
    models_dir:                    Path = Field(default=Path("models"),     description="Path to the models directory.")
    convert_cache_dir:             Path = Field(default=Path("models/.cache"), description="Path to the converted models cache directory. When loading a non-diffusers model, it will be converted and store on disk at this location.")
    legacy_conf_dir:               Path = Field(default=Path("configs"), description="Path to directory of legacy checkpoint config files.")
    db_dir:                        Path = Field(default=Path("databases"),  description="Path to InvokeAI databases directory.")
    outputs_dir:                   Path = Field(default=Path("outputs"),    description="Path to directory for outputs.")
    custom_nodes_dir:              Path = Field(default=Path("nodes"),      description="Path to directory for custom nodes.")

    # LOGGING
    log_handlers:             list[str] = Field(default=["console"],        description='Log handler. Valid options are "console", "file=<path>", "syslog=path|address:host:port", "http=<url>".')
    # note - would be better to read the log_format values from logging.py, but this creates circular dependencies issues
    log_format:              LOG_FORMAT = Field(default="color",            description='Log format. Use "plain" for text-only, "color" for colorized output, "legacy" for 2.3-style logging and "syslog" for syslog-style.')
    log_level:                LOG_LEVEL = Field(default="info",             description="Emit logging messages at this level or higher.")
    log_sql:                       bool = Field(default=False,              description="Log SQL queries. `log_level` must be `debug` for this to do anything. Extremely verbose.")

    # Development
    use_memory_db:                 bool = Field(default=False,              description="Use in-memory database. Useful for development.")
    dev_reload:                    bool = Field(default=False,              description="Automatically reload when Python sources are changed. Does not reload node definitions.")
    profile_graphs:                bool = Field(default=False,              description="Enable graph profiling using `cProfile`.")
    profile_prefix:       Optional[str] = Field(default=None,               description="An optional prefix for profile output files.")
    profiles_dir:                  Path = Field(default=Path("profiles"),   description="Path to profiles output directory.")

    # CACHE
    ram:                          float = Field(default_factory=get_default_ram_cache_size, gt=0, description="Maximum memory amount used by memory model cache for rapid switching (GB).")
    convert_cache:                float = Field(default=DEFAULT_CONVERT_CACHE, ge=0, description="Maximum size of on-disk converted models cache (GB).")
    log_memory_usage:              bool = Field(default=False,              description="If True, a memory snapshot will be captured before and after every model cache operation, and the result will be logged (at debug level). There is a time cost to capturing the memory snapshots, so it is recommended to only enable this feature if you are actively inspecting the model cache's behaviour.")

    # DEVICE
    device:                      DEVICE = Field(default="auto",             description="Preferred execution device. `auto` will choose the device depending on the hardware platform and the installed torch capabilities.")
    devices:      Optional[list[DEVICE]] = Field(default=None,              description="List of execution devices; will override default device selected.")
    precision:                PRECISION = Field(default="auto",             description="Floating point precision. `float16` will consume half the memory of `float32` but produce slightly lower-quality images. The `auto` setting will guess the proper precision based on your video card and operating system.")

    # GENERATION
    sequential_guidance:           bool = Field(default=False,              description="Whether to calculate guidance in serial instead of in parallel, lowering memory requirements.")
    attention_type:      ATTENTION_TYPE = Field(default="auto",             description="Attention type.")
    attention_slice_size: ATTENTION_SLICE_SIZE = Field(default="auto",      description='Slice size, valid when attention_type=="sliced".')
    force_tiled_decode:            bool = Field(default=False,              description="Whether to enable tiled VAE decode (reduces memory consumption with some performance penalty).")
    pil_compress_level:             int = Field(default=1,                  description="The compress_level setting of PIL.Image.save(), used for PNG encoding. All settings are lossless. 0 = no compression, 1 = fastest with slightly larger filesize, 9 = slowest with smallest filesize. 1 is typically the best setting.")
    max_queue_size:                 int = Field(default=10000, gt=0,        description="Maximum number of items in the session queue.")
    max_threads:                    int = Field(default=4,                  description="Maximum number of session queue execution threads.")

    # NODES
    allow_nodes:    Optional[list[str]] = Field(default=None,               description="List of nodes to allow. Omit to allow all.")
    deny_nodes:     Optional[list[str]] = Field(default=None,               description="List of nodes to deny. Omit to deny none.")
    node_cache_size:                int = Field(default=512,                description="How many cached nodes to keep in memory.")

    # MODEL INSTALL
    hashing_algorithm: HASHING_ALGORITHMS = Field(default="blake3_single",  description="Model hashing algorthim for model installs. 'blake3_multi' is best for SSDs. 'blake3_single' is best for spinning disk HDDs. 'random' disables hashing, instead assigning a UUID to models. Useful when using a memory db to reduce model installation time, or if you don't care about storing stable hashes for models. Alternatively, any other hashlib algorithm is accepted, though these are not nearly as performant as blake3.")
    remote_api_tokens: Optional[list[URLRegexTokenPair]] = Field(default=None, description="List of regular expression and token pairs used when downloading models from URLs. The download URL is tested against the regex, and if it matches, the token is provided in as a Bearer token.")
    scan_models_on_startup:        bool = Field(default=False,              description="Scan the models directory on startup, registering orphaned models. This is typically only used in conjunction with `use_memory_db` for testing purposes.")

    # fmt: on

    model_config = SettingsConfigDict(env_prefix="INVOKEAI_", env_ignore_empty=True)

    def update_config(self, config: dict[str, Any] | InvokeAIAppConfig, clobber: bool = True) -> None:
        """Updates the config, overwriting existing values.

        Args:
            config: A dictionary of config settings, or instance of `InvokeAIAppConfig`. If an instance of \
                `InvokeAIAppConfig`, only the explicitly set fields will be merged into the singleton config.
            clobber: If `True`, overwrite existing values. If `False`, only update fields that are not already set.
        """

        if isinstance(config, dict):
            new_config = self.model_validate(config)
        else:
            new_config = config

        for field_name in new_config.model_fields_set:
            new_value = getattr(new_config, field_name)
            current_value = getattr(self, field_name)

            if field_name in self.model_fields_set and not clobber:
                continue

            if new_value != current_value:
                setattr(self, field_name, new_value)

    def write_file(self, dest_path: Path, as_example: bool = False) -> None:
        """Write the current configuration to file. This will overwrite the existing file.

        A `meta` stanza is added to the top of the file, containing metadata about the config file. This is not stored in the config object.

        Args:
            dest_path: Path to write the config to.
        """
        dest_path.parent.mkdir(parents=True, exist_ok=True)
        with open(dest_path, "w") as file:
            # Meta fields should be written in a separate stanza - skip legacy_models_yaml_path
            meta_dict = self.model_dump(mode="json", include={"schema_version"})

            # User settings
            config_dict = self.model_dump(
                mode="json",
                exclude_unset=False if as_example else True,
                exclude_defaults=False if as_example else True,
                exclude_none=True if as_example else False,
                exclude={"schema_version", "legacy_models_yaml_path"},
            )

            if as_example:
                file.write(
                    "# This is an example file with default and example settings. Use the values here as a baseline.\n\n"
                )
            file.write("# Internal metadata - do not edit:\n")
            file.write(yaml.dump(meta_dict, sort_keys=False))
            file.write("\n")
            file.write("# Put user settings here - see https://invoke-ai.github.io/InvokeAI/features/CONFIGURATION/:\n")
            if len(config_dict) > 0:
                file.write(yaml.dump(config_dict, sort_keys=False))

    def _resolve(self, partial_path: Path) -> Path:
        return (self.root_path / partial_path).resolve()

    @property
    def root_path(self) -> Path:
        """Path to the runtime root directory, resolved to an absolute path."""
        if self._root:
            root = Path(self._root).expanduser().absolute()
        else:
            root = self.find_root().expanduser().absolute()
        self._root = root  # insulate ourselves from relative paths that may change
        return root.resolve()

    @property
    def config_file_path(self) -> Path:
        """Path to invokeai.yaml, resolved to an absolute path.."""
        resolved_path = self._resolve(self._config_file or INIT_FILE)
        assert resolved_path is not None
        return resolved_path

    @property
    def outputs_path(self) -> Optional[Path]:
        """Path to the outputs directory, resolved to an absolute path.."""
        return self._resolve(self.outputs_dir)

    @property
    def db_path(self) -> Path:
        """Path to the invokeai.db file, resolved to an absolute path.."""
        db_dir = self._resolve(self.db_dir)
        assert db_dir is not None
        return db_dir / DB_FILE

    @property
    def legacy_conf_path(self) -> Path:
        """Path to directory of legacy configuration files (e.g. v1-inference.yaml), resolved to an absolute path.."""
        return self._resolve(self.legacy_conf_dir)

    @property
    def models_path(self) -> Path:
        """Path to the models directory, resolved to an absolute path.."""
        return self._resolve(self.models_dir)

    @property
    def convert_cache_path(self) -> Path:
        """Path to the converted cache models directory, resolved to an absolute path.."""
        return self._resolve(self.convert_cache_dir)

    @property
    def custom_nodes_path(self) -> Path:
        """Path to the custom nodes directory, resolved to an absolute path.."""
        custom_nodes_path = self._resolve(self.custom_nodes_dir)
        assert custom_nodes_path is not None
        return custom_nodes_path

    @property
    def profiles_path(self) -> Path:
        """Path to the graph profiles directory, resolved to an absolute path.."""
        return self._resolve(self.profiles_dir)

    @staticmethod
    def find_root() -> Path:
        """Choose the runtime root directory when not specified on command line or init file."""
        if os.environ.get("INVOKEAI_ROOT"):
            root = Path(os.environ["INVOKEAI_ROOT"])
        elif venv := os.environ.get("VIRTUAL_ENV", None):
            root = Path(venv).parent.resolve()
        else:
            root = Path("~/invokeai").expanduser().resolve()
        return root


class DefaultInvokeAIAppConfig(InvokeAIAppConfig):
    """A version of `InvokeAIAppConfig` that does not automatically parse any settings from environment variables
    or any file.

    This is useful for writing out a default config file.

    Note that init settings are set if provided.
    """

    @classmethod
    def settings_customise_sources(
        cls,
        settings_cls: type[BaseSettings],
        init_settings: PydanticBaseSettingsSource,
        env_settings: PydanticBaseSettingsSource,
        dotenv_settings: PydanticBaseSettingsSource,
        file_secret_settings: PydanticBaseSettingsSource,
    ) -> tuple[PydanticBaseSettingsSource, ...]:
        return (init_settings,)


def migrate_v3_config_dict(config_dict: dict[str, Any]) -> InvokeAIAppConfig:
    """Migrate a v3 config dictionary to a current config object.

    Args:
        config_dict: A dictionary of settings from a v3 config file.

    Returns:
        An instance of `InvokeAIAppConfig` with the migrated settings.

    """
    parsed_config_dict: dict[str, Any] = {}
    for _category_name, category_dict in config_dict["InvokeAI"].items():
        for k, v in category_dict.items():
            # `outdir` was renamed to `outputs_dir` in v4
            if k == "outdir":
                parsed_config_dict["outputs_dir"] = v
            # `max_cache_size` was renamed to `ram` some time in v3, but both names were used
            if k == "max_cache_size" and "ram" not in category_dict:
                parsed_config_dict["ram"] = v
<<<<<<< HEAD
=======
            # `max_vram_cache_size` was renamed to `vram` some time in v3, but both names were used
            if k == "max_vram_cache_size" and "vram" not in category_dict:
                parsed_config_dict["vram"] = v
            # autocast was removed in v4.0.1
            if k == "precision" and v == "autocast":
                parsed_config_dict["precision"] = "auto"
>>>>>>> e93f4d63
            if k == "conf_path":
                parsed_config_dict["legacy_models_yaml_path"] = v
            if k == "legacy_conf_dir":
                # The old default for this was "configs/stable-diffusion" ("configs\stable-diffusion" on Windows).
                if v == "configs/stable-diffusion" or v == "configs\\stable-diffusion":
                    # If if the incoming config has the default value, skip
                    continue
                elif Path(v).name == "stable-diffusion":
                    # Else if the path ends in "stable-diffusion", we assume the parent is the new correct path.
                    parsed_config_dict["legacy_conf_dir"] = str(Path(v).parent)
                else:
                    # Else we do not attempt to migrate this setting
                    parsed_config_dict["legacy_conf_dir"] = v
            elif k in InvokeAIAppConfig.model_fields:
                # skip unknown fields
                parsed_config_dict[k] = v
    # When migrating the config file, we should not include currently-set environment variables.
    config = DefaultInvokeAIAppConfig.model_validate(parsed_config_dict)

    return config


def migrate_v4_0_0_config_dict(config_dict: dict[str, Any]) -> InvokeAIAppConfig:
    """Migrate v4.0.0 config dictionary to a current config object.

    Args:
        config_dict: A dictionary of settings from a v4.0.0 config file.

    Returns:
        An instance of `InvokeAIAppConfig` with the migrated settings.
    """
    parsed_config_dict: dict[str, Any] = {}
    for k, v in config_dict.items():
        # autocast was removed from precision in v4.0.1
        if k == "precision" and v == "autocast":
            parsed_config_dict["precision"] = "auto"
        else:
            parsed_config_dict[k] = v
        if k == "schema_version":
            parsed_config_dict[k] = CONFIG_SCHEMA_VERSION
    config = DefaultInvokeAIAppConfig.model_validate(parsed_config_dict)
    return config


def load_and_migrate_config(config_path: Path) -> InvokeAIAppConfig:
    """Load and migrate a config file to the latest version.

    Args:
        config_path: Path to the config file.

    Returns:
        An instance of `InvokeAIAppConfig` with the loaded and migrated settings.
    """
    assert config_path.suffix == ".yaml"
    with open(config_path, "rt", encoding=locale.getpreferredencoding()) as file:
        loaded_config_dict = yaml.safe_load(file)

    assert isinstance(loaded_config_dict, dict)

    if "InvokeAI" in loaded_config_dict:
        # This is a v3 config file, attempt to migrate it
        shutil.copy(config_path, config_path.with_suffix(".yaml.bak"))
        try:
            # loaded_config_dict could be the wrong shape, but we will catch all exceptions below
            migrated_config = migrate_v3_config_dict(loaded_config_dict)  # pyright: ignore [reportUnknownArgumentType]
        except Exception as e:
            shutil.copy(config_path.with_suffix(".yaml.bak"), config_path)
            raise RuntimeError(f"Failed to load and migrate v3 config file {config_path}: {e}") from e
        migrated_config.write_file(config_path)
        return migrated_config

    if loaded_config_dict["schema_version"] == "4.0.0":
        loaded_config_dict = migrate_v4_0_0_config_dict(loaded_config_dict)
        loaded_config_dict.write_file(config_path)

    # Attempt to load as a v4 config file
    try:
        # Meta is not included in the model fields, so we need to validate it separately
        config = InvokeAIAppConfig.model_validate(loaded_config_dict)
        assert (
            config.schema_version == CONFIG_SCHEMA_VERSION
        ), f"Invalid schema version, expected {CONFIG_SCHEMA_VERSION}: {config.schema_version}"
        return config
    except Exception as e:
        raise RuntimeError(f"Failed to load config file {config_path}: {e}") from e


@lru_cache(maxsize=1)
def get_config() -> InvokeAIAppConfig:
    """Get the global singleton app config.

    When first called, this function:
    - Creates a config object. `pydantic-settings` handles merging of settings from environment variables, but not the init file.
    - Retrieves any provided CLI args from the InvokeAIArgs class. It does not _parse_ the CLI args; that is done in the main entrypoint.
    - Sets the root dir, if provided via CLI args.
    - Logs in to HF if there is no valid token already.
    - Copies all legacy configs to the legacy conf dir (needed for conversion from ckpt to diffusers).
    - Reads and merges in settings from the config file if it exists, else writes out a default config file.

    On subsequent calls, the object is returned from the cache.
    """
    # This object includes environment variables, as parsed by pydantic-settings
    config = InvokeAIAppConfig()

    args = InvokeAIArgs.args

    # This flag serves as a proxy for whether the config was retrieved in the context of the full application or not.
    # If it is False, we should just return a default config and not set the root, log in to HF, etc.
    if not InvokeAIArgs.did_parse:
        return config

    # Set CLI args
    if root := getattr(args, "root", None):
        config._root = Path(root)
    if config_file := getattr(args, "config_file", None):
        config._config_file = Path(config_file)

    # Create the example config file, with some extra example values provided
    example_config = DefaultInvokeAIAppConfig()
    example_config.remote_api_tokens = [
        URLRegexTokenPair(url_regex="cool-models.com", token="my_secret_token"),
        URLRegexTokenPair(url_regex="nifty-models.com", token="some_other_token"),
    ]
    example_config.write_file(config.config_file_path.with_suffix(".example.yaml"), as_example=True)

    # Copy all legacy configs - We know `__path__[0]` is correct here
    configs_src = Path(model_configs.__path__[0])  # pyright: ignore [reportUnknownMemberType, reportUnknownArgumentType, reportAttributeAccessIssue]
    shutil.copytree(configs_src, config.legacy_conf_path, dirs_exist_ok=True)

    if config.config_file_path.exists():
        config_from_file = load_and_migrate_config(config.config_file_path)
        # Clobbering here will overwrite any settings that were set via environment variables
        config.update_config(config_from_file, clobber=False)
    else:
        # We should never write env vars to the config file
        default_config = DefaultInvokeAIAppConfig()
        default_config.write_file(config.config_file_path, as_example=False)

    return config<|MERGE_RESOLUTION|>--- conflicted
+++ resolved
@@ -25,13 +25,8 @@
 LEGACY_INIT_FILE = Path("invokeai.init")
 DEFAULT_RAM_CACHE = 10.0
 DEFAULT_CONVERT_CACHE = 20.0
-<<<<<<< HEAD
-DEVICE = Literal["auto", "cpu", "cuda:0", "cuda:1", "cuda:2", "cuda:3", "cuda:4", "cuda:5", "mps"]
+DEVICE = Literal["auto", "cpu", "cuda:0", "cuda:1", "cuda:2", "cuda:3", "cuda:4", "cuda:5", "cuda:6", "cuda:7", "mps"]
 PRECISION = Literal["auto", "float16", "bfloat16", "float32", "autocast"]
-=======
-DEVICE = Literal["auto", "cpu", "cuda", "cuda:1", "mps"]
-PRECISION = Literal["auto", "float16", "bfloat16", "float32"]
->>>>>>> e93f4d63
 ATTENTION_TYPE = Literal["auto", "normal", "xformers", "sliced", "torch-sdp"]
 ATTENTION_SLICE_SIZE = Literal["auto", "balanced", "max", 1, 2, 3, 4, 5, 6, 7, 8]
 LOG_FORMAT = Literal["plain", "color", "syslog", "legacy"]
@@ -106,14 +101,9 @@
         ram: Maximum memory amount used by memory model cache for rapid switching (GB).
         convert_cache: Maximum size of on-disk converted models cache (GB).
         log_memory_usage: If True, a memory snapshot will be captured before and after every model cache operation, and the result will be logged (at debug level). There is a time cost to capturing the memory snapshots, so it is recommended to only enable this feature if you are actively inspecting the model cache's behaviour.
-<<<<<<< HEAD
-        device: Preferred execution device. `auto` will choose the device depending on the hardware platform and the installed torch capabilities.<br>Valid values: `auto`, `cpu`, `cuda:0`, `cuda:1`, `cuda:2`, `cuda:3`, `cuda:4`, `cuda:5`, `mps`
-        devices: List of execution devices; will override default device selected.
-        precision: Floating point precision. `float16` will consume half the memory of `float32` but produce slightly lower-quality images. The `auto` setting will guess the proper precision based on your video card and operating system.<br>Valid values: `auto`, `float16`, `bfloat16`, `float32`, `autocast`
-=======
-        device: Preferred execution device. `auto` will choose the device depending on the hardware platform and the installed torch capabilities.<br>Valid values: `auto`, `cpu`, `cuda`, `cuda:1`, `mps`
+        device: Preferred execution device. `auto` will choose the device depending on the hardware platform and the installed torch capabilities.<br>Valid values: `auto`, `cpu`, `cuda:0`, `cuda:1`, `cuda:2`, `cuda:3`, `cuda:4`, `cuda:5`, `cuda:6`, `cuda:7`, `cuda:8`, `mps`
+        devices: List of execution devices to use in a multi-GPU environment; will override default device selected.
         precision: Floating point precision. `float16` will consume half the memory of `float32` but produce slightly lower-quality images. The `auto` setting will guess the proper precision based on your video card and operating system.<br>Valid values: `auto`, `float16`, `bfloat16`, `float32`
->>>>>>> e93f4d63
         sequential_guidance: Whether to calculate guidance in serial instead of in parallel, lowering memory requirements.
         attention_type: Attention type.<br>Valid values: `auto`, `normal`, `xformers`, `sliced`, `torch-sdp`
         attention_slice_size: Slice size, valid when attention_type=="sliced".<br>Valid values: `auto`, `balanced`, `max`, `1`, `2`, `3`, `4`, `5`, `6`, `7`, `8`
@@ -376,15 +366,12 @@
             # `max_cache_size` was renamed to `ram` some time in v3, but both names were used
             if k == "max_cache_size" and "ram" not in category_dict:
                 parsed_config_dict["ram"] = v
-<<<<<<< HEAD
-=======
             # `max_vram_cache_size` was renamed to `vram` some time in v3, but both names were used
             if k == "max_vram_cache_size" and "vram" not in category_dict:
                 parsed_config_dict["vram"] = v
             # autocast was removed in v4.0.1
             if k == "precision" and v == "autocast":
                 parsed_config_dict["precision"] = "auto"
->>>>>>> e93f4d63
             if k == "conf_path":
                 parsed_config_dict["legacy_models_yaml_path"] = v
             if k == "legacy_conf_dir":
