# Copyright (c) 2022 Kyle Schouviller (https://github.com/kyle0654)


from typing import Any, Optional

from invokeai.app.services.invocation_processor.invocation_processor_common import ProgressImage
from invokeai.app.services.session_queue.session_queue_common import (
    BatchStatus,
    EnqueueBatchResult,
    SessionQueueItem,
    SessionQueueStatus,
)
from invokeai.app.util.misc import get_timestamp
from invokeai.backend.model_management.model_manager import ModelInfo
from invokeai.backend.model_management.models.base import BaseModelType, ModelType, SubModelType


class EventServiceBase:
    queue_event: str = "queue_event"
<<<<<<< HEAD
    download_event: str = "download_event"
=======
    model_event: str = "model_event"
>>>>>>> 11f4a481

    """Basic event bus, to have an empty stand-in when not needed"""

    def dispatch(self, event_name: str, payload: Any) -> None:
        pass

    def __emit_queue_event(self, event_name: str, payload: dict) -> None:
        """Queue events are emitted to a room with queue_id as the room name"""
        payload["timestamp"] = get_timestamp()
        self.dispatch(
            event_name=EventServiceBase.queue_event,
            payload={"event": event_name, "data": payload},
        )

<<<<<<< HEAD
    def __emit_download_event(self, event_name: str, payload: dict) -> None:
        payload["timestamp"] = get_timestamp()
        self.dispatch(
            event_name=EventServiceBase.download_event,
=======
    def __emit_model_event(self, event_name: str, payload: dict) -> None:
        payload["timestamp"] = get_timestamp()
        self.dispatch(
            event_name=EventServiceBase.model_event,
>>>>>>> 11f4a481
            payload={"event": event_name, "data": payload},
        )

    # Define events here for every event in the system.
    # This will make them easier to integrate until we find a schema generator.
    def emit_generator_progress(
        self,
        queue_id: str,
        queue_item_id: int,
        queue_batch_id: str,
        graph_execution_state_id: str,
        node: dict,
        source_node_id: str,
        progress_image: Optional[ProgressImage],
        step: int,
        order: int,
        total_steps: int,
    ) -> None:
        """Emitted when there is generation progress"""
        self.__emit_queue_event(
            event_name="generator_progress",
            payload={
                "queue_id": queue_id,
                "queue_item_id": queue_item_id,
                "queue_batch_id": queue_batch_id,
                "graph_execution_state_id": graph_execution_state_id,
                "node_id": node.get("id"),
                "source_node_id": source_node_id,
                "progress_image": progress_image.model_dump() if progress_image is not None else None,
                "step": step,
                "order": order,
                "total_steps": total_steps,
            },
        )

    def emit_invocation_complete(
        self,
        queue_id: str,
        queue_item_id: int,
        queue_batch_id: str,
        graph_execution_state_id: str,
        result: dict,
        node: dict,
        source_node_id: str,
    ) -> None:
        """Emitted when an invocation has completed"""
        self.__emit_queue_event(
            event_name="invocation_complete",
            payload={
                "queue_id": queue_id,
                "queue_item_id": queue_item_id,
                "queue_batch_id": queue_batch_id,
                "graph_execution_state_id": graph_execution_state_id,
                "node": node,
                "source_node_id": source_node_id,
                "result": result,
            },
        )

    def emit_invocation_error(
        self,
        queue_id: str,
        queue_item_id: int,
        queue_batch_id: str,
        graph_execution_state_id: str,
        node: dict,
        source_node_id: str,
        error_type: str,
        error: str,
    ) -> None:
        """Emitted when an invocation has completed"""
        self.__emit_queue_event(
            event_name="invocation_error",
            payload={
                "queue_id": queue_id,
                "queue_item_id": queue_item_id,
                "queue_batch_id": queue_batch_id,
                "graph_execution_state_id": graph_execution_state_id,
                "node": node,
                "source_node_id": source_node_id,
                "error_type": error_type,
                "error": error,
            },
        )

    def emit_invocation_started(
        self,
        queue_id: str,
        queue_item_id: int,
        queue_batch_id: str,
        graph_execution_state_id: str,
        node: dict,
        source_node_id: str,
    ) -> None:
        """Emitted when an invocation has started"""
        self.__emit_queue_event(
            event_name="invocation_started",
            payload={
                "queue_id": queue_id,
                "queue_item_id": queue_item_id,
                "queue_batch_id": queue_batch_id,
                "graph_execution_state_id": graph_execution_state_id,
                "node": node,
                "source_node_id": source_node_id,
            },
        )

    def emit_graph_execution_complete(
        self, queue_id: str, queue_item_id: int, queue_batch_id: str, graph_execution_state_id: str
    ) -> None:
        """Emitted when a session has completed all invocations"""
        self.__emit_queue_event(
            event_name="graph_execution_state_complete",
            payload={
                "queue_id": queue_id,
                "queue_item_id": queue_item_id,
                "queue_batch_id": queue_batch_id,
                "graph_execution_state_id": graph_execution_state_id,
            },
        )

    def emit_model_load_started(
        self,
        queue_id: str,
        queue_item_id: int,
        queue_batch_id: str,
        graph_execution_state_id: str,
        model_name: str,
        base_model: BaseModelType,
        model_type: ModelType,
        submodel: SubModelType,
    ) -> None:
        """Emitted when a model is requested"""
        self.__emit_queue_event(
            event_name="model_load_started",
            payload={
                "queue_id": queue_id,
                "queue_item_id": queue_item_id,
                "queue_batch_id": queue_batch_id,
                "graph_execution_state_id": graph_execution_state_id,
                "model_name": model_name,
                "base_model": base_model,
                "model_type": model_type,
                "submodel": submodel,
            },
        )

    def emit_model_load_completed(
        self,
        queue_id: str,
        queue_item_id: int,
        queue_batch_id: str,
        graph_execution_state_id: str,
        model_name: str,
        base_model: BaseModelType,
        model_type: ModelType,
        submodel: SubModelType,
        model_info: ModelInfo,
    ) -> None:
        """Emitted when a model is correctly loaded (returns model info)"""
        self.__emit_queue_event(
            event_name="model_load_completed",
            payload={
                "queue_id": queue_id,
                "queue_item_id": queue_item_id,
                "queue_batch_id": queue_batch_id,
                "graph_execution_state_id": graph_execution_state_id,
                "model_name": model_name,
                "base_model": base_model,
                "model_type": model_type,
                "submodel": submodel,
                "hash": model_info.hash,
                "location": str(model_info.location),
                "precision": str(model_info.precision),
            },
        )

    def emit_session_retrieval_error(
        self,
        queue_id: str,
        queue_item_id: int,
        queue_batch_id: str,
        graph_execution_state_id: str,
        error_type: str,
        error: str,
    ) -> None:
        """Emitted when session retrieval fails"""
        self.__emit_queue_event(
            event_name="session_retrieval_error",
            payload={
                "queue_id": queue_id,
                "queue_item_id": queue_item_id,
                "queue_batch_id": queue_batch_id,
                "graph_execution_state_id": graph_execution_state_id,
                "error_type": error_type,
                "error": error,
            },
        )

    def emit_invocation_retrieval_error(
        self,
        queue_id: str,
        queue_item_id: int,
        queue_batch_id: str,
        graph_execution_state_id: str,
        node_id: str,
        error_type: str,
        error: str,
    ) -> None:
        """Emitted when invocation retrieval fails"""
        self.__emit_queue_event(
            event_name="invocation_retrieval_error",
            payload={
                "queue_id": queue_id,
                "queue_item_id": queue_item_id,
                "queue_batch_id": queue_batch_id,
                "graph_execution_state_id": graph_execution_state_id,
                "node_id": node_id,
                "error_type": error_type,
                "error": error,
            },
        )

    def emit_session_canceled(
        self,
        queue_id: str,
        queue_item_id: int,
        queue_batch_id: str,
        graph_execution_state_id: str,
    ) -> None:
        """Emitted when a session is canceled"""
        self.__emit_queue_event(
            event_name="session_canceled",
            payload={
                "queue_id": queue_id,
                "queue_item_id": queue_item_id,
                "queue_batch_id": queue_batch_id,
                "graph_execution_state_id": graph_execution_state_id,
            },
        )

    def emit_queue_item_status_changed(
        self,
        session_queue_item: SessionQueueItem,
        batch_status: BatchStatus,
        queue_status: SessionQueueStatus,
    ) -> None:
        """Emitted when a queue item's status changes"""
        self.__emit_queue_event(
            event_name="queue_item_status_changed",
            payload={
                "queue_id": queue_status.queue_id,
                "queue_item": {
                    "queue_id": session_queue_item.queue_id,
                    "item_id": session_queue_item.item_id,
                    "status": session_queue_item.status,
                    "batch_id": session_queue_item.batch_id,
                    "session_id": session_queue_item.session_id,
                    "error": session_queue_item.error,
                    "created_at": str(session_queue_item.created_at) if session_queue_item.created_at else None,
                    "updated_at": str(session_queue_item.updated_at) if session_queue_item.updated_at else None,
                    "started_at": str(session_queue_item.started_at) if session_queue_item.started_at else None,
                    "completed_at": str(session_queue_item.completed_at) if session_queue_item.completed_at else None,
                },
                "batch_status": batch_status.model_dump(),
                "queue_status": queue_status.model_dump(),
            },
        )

    def emit_batch_enqueued(self, enqueue_result: EnqueueBatchResult) -> None:
        """Emitted when a batch is enqueued"""
        self.__emit_queue_event(
            event_name="batch_enqueued",
            payload={
                "queue_id": enqueue_result.queue_id,
                "batch_id": enqueue_result.batch.batch_id,
                "enqueued": enqueue_result.enqueued,
            },
        )

    def emit_queue_cleared(self, queue_id: str) -> None:
        """Emitted when the queue is cleared"""
        self.__emit_queue_event(
            event_name="queue_cleared",
            payload={"queue_id": queue_id},
        )

<<<<<<< HEAD
    def emit_download_started(self, source: str, download_path: str) -> None:
        """
        Emit when a download job is started.

        :param url: The downloaded url
        """
        self.__emit_download_event(
            event_name="download_started",
            payload={"source": source, "download_path": download_path},
        )

    def emit_download_progress(self, source: str, download_path: str, current_bytes: int, total_bytes: int) -> None:
        """
        Emit "download_progress" events at regular intervals during a download job.

        :param source: The downloaded source
        :param download_path: The local downloaded file
        :param current_bytes: Number of bytes downloaded so far
        :param total_bytes: The size of the file being downloaded (if known)
        """
        self.__emit_download_event(
            event_name="download_progress",
            payload={
                "source": source,
                "download_path": download_path,
                "current_bytes": current_bytes,
                "total_bytes": total_bytes,
            },
        )

    def emit_download_complete(self, source: str, download_path: str, total_bytes: int) -> None:
        """
        Emit a "download_complete" event at the end of a successful download.

        :param source: Source URL
        :param download_path: Path to the locally downloaded file
        :param total_bytes: The size of the downloaded file
        """
        self.__emit_download_event(
            event_name="download_complete",
            payload={
                "source": source,
                "download_path": download_path,
                "total_bytes": total_bytes,
            },
        )

    def emit_download_error(
=======
    def emit_model_install_started(self, source: str) -> None:
        """
        Emitted when an install job is started.

        :param source: Source of the model; local path, repo_id or url
        """
        self.__emit_model_event(
            event_name="model_install_started",
            payload={"source": source},
        )

    def emit_model_install_completed(self, source: str, key: str) -> None:
        """
        Emitted when an install job is completed successfully.

        :param source: Source of the model; local path, repo_id or url
        :param key: Model config record key
        """
        self.__emit_model_event(
            event_name="model_install_completed",
            payload={
                "source": source,
                "key": key,
            },
        )

    def emit_model_install_progress(
        self,
        source: str,
        current_bytes: int,
        total_bytes: int,
    ) -> None:
        """
        Emitted while the install job is in progress.
        (Downloaded models only)

        :param source: Source of the model
        :param current_bytes: Number of bytes downloaded so far
        :param total_bytes: Total bytes to download
        """
        self.__emit_model_event(
            event_name="model_install_progress",
            payload={
                "source": source,
                "current_bytes": int,
                "total_bytes": int,
            },
        )

    def emit_model_install_error(
>>>>>>> 11f4a481
        self,
        source: str,
        error_type: str,
        error: str,
    ) -> None:
        """
<<<<<<< HEAD
        Emit a "download_error" event when an download job encounters an exception.

        :param source: Source URL
        :param error_type: The name of the exception that raised the error
        :param error: The traceback from this error
        """
        self.__emit_download_event(
            event_name="download_error",
=======
        Emitted when an install job encounters an exception.

        :param source: Source of the model
        :param exception: The exception that raised the error
        """
        self.__emit_model_event(
            event_name="model_install_error",
>>>>>>> 11f4a481
            payload={
                "source": source,
                "error_type": error_type,
                "error": error,
            },
        )<|MERGE_RESOLUTION|>--- conflicted
+++ resolved
@@ -17,11 +17,8 @@
 
 class EventServiceBase:
     queue_event: str = "queue_event"
-<<<<<<< HEAD
     download_event: str = "download_event"
-=======
     model_event: str = "model_event"
->>>>>>> 11f4a481
 
     """Basic event bus, to have an empty stand-in when not needed"""
 
@@ -36,17 +33,17 @@
             payload={"event": event_name, "data": payload},
         )
 
-<<<<<<< HEAD
     def __emit_download_event(self, event_name: str, payload: dict) -> None:
         payload["timestamp"] = get_timestamp()
         self.dispatch(
             event_name=EventServiceBase.download_event,
-=======
+            payload={"event": event_name, "data": payload},
+        )
+
     def __emit_model_event(self, event_name: str, payload: dict) -> None:
         payload["timestamp"] = get_timestamp()
         self.dispatch(
             event_name=EventServiceBase.model_event,
->>>>>>> 11f4a481
             payload={"event": event_name, "data": payload},
         )
 
@@ -334,7 +331,6 @@
             payload={"queue_id": queue_id},
         )
 
-<<<<<<< HEAD
     def emit_download_started(self, source: str, download_path: str) -> None:
         """
         Emit when a download job is started.
@@ -382,8 +378,23 @@
             },
         )
 
-    def emit_download_error(
-=======
+    def emit_download_error(self, source: str, error_type: str, error: str) -> None:
+        """
+        Emit a "download_error" event when an download job encounters an exception.
+
+        :param source: Source URL
+        :param error_type: The name of the exception that raised the error
+        :param error: The traceback from this error
+        """
+        self.__emit_download_event(
+            event_name="download_error",
+            payload={
+                "source": source,
+                "error_type": error_type,
+                "error": error,
+            },
+        )
+
     def emit_model_install_started(self, source: str) -> None:
         """
         Emitted when an install job is started.
@@ -434,23 +445,12 @@
         )
 
     def emit_model_install_error(
->>>>>>> 11f4a481
         self,
         source: str,
         error_type: str,
         error: str,
     ) -> None:
         """
-<<<<<<< HEAD
-        Emit a "download_error" event when an download job encounters an exception.
-
-        :param source: Source URL
-        :param error_type: The name of the exception that raised the error
-        :param error: The traceback from this error
-        """
-        self.__emit_download_event(
-            event_name="download_error",
-=======
         Emitted when an install job encounters an exception.
 
         :param source: Source of the model
@@ -458,7 +458,6 @@
         """
         self.__emit_model_event(
             event_name="model_install_error",
->>>>>>> 11f4a481
             payload={
                 "source": source,
                 "error_type": error_type,
