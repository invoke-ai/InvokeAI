# yaml-language-server: $schema=https://squidfunk.github.io/mkdocs-material/schema.json

# General
site_name: InvokeAI Documentation
site_url: https://invoke-ai.github.io/InvokeAI
site_author: mauwii
dev_addr: '127.0.0.1:8080'

# Repository
repo_name: 'invoke-ai/InvokeAI'
repo_url: 'https://github.com/invoke-ai/InvokeAI'
edit_uri: edit/main/docs/

# Copyright
copyright: Copyright &copy; 2023 InvokeAI Team

# Configuration
theme:
  name: material
  icon:
    repo: fontawesome/brands/github
    edit: material/file-document-edit-outline
  palette:
    - media: '(prefers-color-scheme: light)'
      scheme: default
      toggle:
        icon: material/lightbulb
        name: Switch to dark mode
    - media: '(prefers-color-scheme: dark)'
      scheme: slate
      primary: blue
      toggle:
        icon: material/lightbulb-outline
        name: Switch to light mode
  features:
    - navigation.instant
    - navigation.tabs
    - navigation.tabs.sticky
    - navigation.tracking
    - navigation.indexes
    - navigation.path
    - search.highlight
    - search.suggest
    - toc.integrate

# Extensions
markdown_extensions:
  - abbr
  - admonition
  - attr_list
  - def_list
  - footnotes
  - md_in_html
  - toc:
      permalink: '#'
  - pymdownx.arithmatex:
      generic: true
  - pymdownx.betterem:
      smart_enable: all
  - pymdownx.caret
  - pymdownx.details
  - pymdownx.emoji:
      emoji_index: !!python/name:materialx.emoji.twemoji
      emoji_generator: !!python/name:materialx.emoji.to_svg
  - pymdownx.highlight:
      anchor_linenums: true
  - pymdownx.inlinehilite
  - pymdownx.keys
  - pymdownx.magiclink:
      repo_url_shorthand: true
      user: 'invoke-ai'
      repo: 'InvokeAI'
  - pymdownx.mark
  - pymdownx.smartsymbols
  - pymdownx.superfences:
      custom_fences:
        - name: mermaid
          class: mermaid
          format: !!python/name:pymdownx.superfences.fence_code_format
  - pymdownx.snippets
  - pymdownx.tabbed:
      alternate_style: true
  - pymdownx.tasklist:
      custom_checkbox: true
  - pymdownx.tilde
  - tables

plugins:
  - search
  - git-revision-date-localized:
      enable_creation_date: true
  - redirects:
      redirect_maps:
          'installation/INSTALL_AUTOMATED.md': 'installation/010_INSTALL_AUTOMATED.md'
          'installation/INSTALL_MANUAL.md': 'installation/020_INSTALL_MANUAL.md'
          'installation/INSTALL_SOURCE.md': 'installation/020_INSTALL_MANUAL.md'
          'installation/INSTALL_DOCKER.md': 'installation/040_INSTALL_DOCKER.md'
          'installation/INSTALLING_MODELS.md': 'installation/050_INSTALLING_MODELS.md'
          'installation/INSTALL_PATCHMATCH.md': 'installation/060_INSTALL_PATCHMATCH.md'

extra_javascript:
  - https://unpkg.com/tablesort@5.3.0/dist/tablesort.min.js
  - javascripts/tablesort.js

extra:
  analytics:
    provider: google
    property: G-2X4JR4S4FB

nav:
    - Home: 'index.md'
    - Installation:
      - Overview: 'installation/INSTALLATION.md'
      - Installing with the Automated Installer: 'installation/010_INSTALL_AUTOMATED.md'
      - Installing Manually: 'installation/020_INSTALL_MANUAL.md'
      - NVIDIA Cuda / AMD ROCm: 'installation/030_INSTALL_CUDA_AND_ROCM.md'
      - Installing with Docker: 'installation/040_INSTALL_DOCKER.md'
      - Installing Models: 'installation/050_INSTALLING_MODELS.md'
      - Installing PyPatchMatch: 'installation/060_INSTALL_PATCHMATCH.md'
      - Installing xFormers: 'installation/070_INSTALL_XFORMERS.md'
      - Developers Documentation: 'installation/Developers_documentation/BUILDING_BINARY_INSTALLERS.md'
      - Deprecated Documentation:
        - Binary Installer: 'installation/deprecated_documentation/INSTALL_BINARY.md'
        - Runninng InvokeAI on Google Colab: 'installation/deprecated_documentation/INSTALL_JUPYTER.md'
        - Manual Installation on Linux: 'installation/deprecated_documentation/INSTALL_LINUX.md'
        - Manual Installation on macOS: 'installation/deprecated_documentation/INSTALL_MAC.md'
        - Manual Installation on Windows: 'installation/deprecated_documentation/INSTALL_WINDOWS.md'
        - Installing Invoke with pip: 'installation/deprecated_documentation/INSTALL_PCP.md'
        - Source Installer: 'installation/deprecated_documentation/INSTALL_SOURCE.md'
    - Workflows & Nodes:
      - Community Nodes: 'nodes/communityNodes.md'
      - Example Workflows: 'nodes/exampleWorkflows.md'
      - Nodes Overview: 'nodes/overview.md'
<<<<<<< HEAD
      - Default Nodes: 'nodes/defaultNodes.md'
      - Node Editor Usage: 'nodes/NODES.md'
=======
      - List of Default Nodes: 'nodes/defaultNodes.md'
      - Workflow Editor Usage: 'nodes/NODES.md'
>>>>>>> 309e2414
      - ComfyUI to InvokeAI: 'nodes/comfyToInvoke.md'
      - Contributing Nodes: 'nodes/contributingNodes.md'
    - Features:
      - Overview: 'features/index.md'
      - New to InvokeAI?: 'help/gettingStartedWithAI.md'
      - Concepts: 'features/CONCEPTS.md'
      - Configuration: 'features/CONFIGURATION.md'
      - Control Adapters: 'features/CONTROLNET.md'
      - Image-to-Image: 'features/IMG2IMG.md'
      - Controlling Logging: 'features/LOGGING.md'
      - Model Merging: 'features/MODEL_MERGING.md'
      - Using Nodes : './nodes/overview'
      - NSFW Checker: 'features/WATERMARK+NSFW.md'
      - Postprocessing: 'features/POSTPROCESS.md'
      - Prompting Features: 'features/PROMPTS.md'
      - Textual Inversion Training: 'features/TRAINING.md'
      - Unified Canvas: 'features/UNIFIED_CANVAS.md'
      - InvokeAI Web Server: 'features/WEB.md'
      - WebUI Hotkeys: "features/WEBUIHOTKEYS.md"
      - Other: 'features/OTHER.md'
    - Contributing:
      - How to Contribute: 'contributing/CONTRIBUTING.md'
      - Development:
        - Overview: 'contributing/contribution_guides/development.md'
        - New Contributors: 'contributing/contribution_guides/newContributorChecklist.md'
        - InvokeAI Architecture: 'contributing/ARCHITECTURE.md'
        - Frontend Documentation: 'contributing/contribution_guides/contributingToFrontend.md'
        - Local Development: 'contributing/LOCAL_DEVELOPMENT.md'
      - Documentation: 'contributing/contribution_guides/documentation.md'
      - Nodes: 'contributing/INVOCATIONS.md'
      - Translation: 'contributing/contribution_guides/translation.md'
      - Tutorials: 'contributing/contribution_guides/tutorials.md'
    - Changelog: 'CHANGELOG.md'
    - Deprecated:
      - Command Line Interface: 'deprecated/CLI.md'
      - Embiggen: 'deprecated/EMBIGGEN.md'
      - Inpainting: 'deprecated/INPAINTING.md'
      - Outpainting: 'deprecated/OUTPAINTING.md'
    - Help:
      - Getting Started: 'help/gettingStartedWithAI.md'
      - Diffusion Overview: 'help/diffusion.md'
      - Sampler Convergence: 'help/SAMPLER_CONVERGENCE.md'
    - Other:
      - Contributors: 'other/CONTRIBUTORS.md'
      - CompViz-README: 'other/README-CompViz.md'<|MERGE_RESOLUTION|>--- conflicted
+++ resolved
@@ -131,13 +131,8 @@
       - Community Nodes: 'nodes/communityNodes.md'
       - Example Workflows: 'nodes/exampleWorkflows.md'
       - Nodes Overview: 'nodes/overview.md'
-<<<<<<< HEAD
-      - Default Nodes: 'nodes/defaultNodes.md'
-      - Node Editor Usage: 'nodes/NODES.md'
-=======
       - List of Default Nodes: 'nodes/defaultNodes.md'
       - Workflow Editor Usage: 'nodes/NODES.md'
->>>>>>> 309e2414
       - ComfyUI to InvokeAI: 'nodes/comfyToInvoke.md'
       - Contributing Nodes: 'nodes/contributingNodes.md'
     - Features:
