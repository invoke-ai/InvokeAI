---
title: macOS
---

## Requirements

- macOS 12.3 Monterey or later
- Python
- Patience
<<<<<<< HEAD
- Apple Silicon or Intel Mac
=======
- Apple Silicon\*

\*I haven't tested any of this on Intel Macs but I have read that one person got
it to work, so Apple Silicon might not be requried.
>>>>>>> 6cab2e0c

Things have moved really fast and so these instructions change often and are
often out-of-date. One of the problems is that there are so many different ways
to run this.

We are trying to build a testing setup so that when we make changes it doesn't
always break.

How to (this hasn't been 100% tested yet):

First get the weights checkpoint download started - it's big:

1. Sign up at https://huggingface.co
2. Go to the
   [Stable diffusion diffusion model page](https://huggingface.co/CompVis/stable-diffusion-v-1-4-original)
3. Accept the terms and click Access Repository:
4. Download
   [sd-v1-4.ckpt (4.27 GB)](https://huggingface.co/CompVis/stable-diffusion-v-1-4-original/blob/main/sd-v1-4.ckpt)
   and note where you have saved it (probably the Downloads folder)

   While that is downloading, open Terminal and run the following commands one
   at a time.

```bash
# install brew (and Xcode command line tools):

/bin/bash -c "$(curl -fsSL https://raw.githubusercontent.com/Homebrew/install/HEAD/install.sh)"

# Now there are two different routes to get the Python (miniconda) environment up and running:
# 1. Alongside pyenv
# 2. No pyenv
#
# If you don't know what we are talking about, choose 2.
#
# NOW EITHER DO
# 1. Installing alongside pyenv

  brew install pyenv-virtualenv # you might have this from before, no problem
  pyenv install anaconda3-2022.05
  pyenv virtualenv anaconda3-2022.05
  eval "$(pyenv init -)"
  pyenv activate anaconda3-2022.05

# OR,
# 2. Installing standalone
# install python 3, git, cmake, protobuf:
brew install cmake protobuf rust

<<<<<<< HEAD
# install miniconda for M1 arm64:
curl https://repo.anaconda.com/miniconda/Miniconda3-latest-MacOSX-arm64.sh -o Miniconda3-latest-MacOSX-arm64.sh
/bin/bash Miniconda3-latest-MacOSX-arm64.sh
=======
# install miniconda (M1 arm64 version):
  curl https://repo.anaconda.com/miniconda/Miniconda3-latest-MacOSX-arm64.sh -o Miniconda3-latest-MacOSX-arm64.sh
  /bin/bash Miniconda3-latest-MacOSX-arm64.sh
>>>>>>> 6cab2e0c

# OR install miniconda for Intel:
curl https://repo.anaconda.com/miniconda/Miniconda3-latest-MacOSX-x86_64.sh -o Miniconda3-latest-MacOSX-x86_64.sh
/bin/bash Miniconda3-latest-MacOSX-x86_64.sh


# EITHER WAY,
# continue from here

# clone the repo
  git clone https://github.com/lstein/stable-diffusion.git
  cd stable-diffusion

#
# wait until the checkpoint file has downloaded, then proceed
#

# create symlink to checkpoint
  mkdir -p models/ldm/stable-diffusion-v1/

  PATH_TO_CKPT="$HOME/Downloads"  # or wherever you saved sd-v1-4.ckpt

  ln -s "$PATH_TO_CKPT/sd-v1-4.ckpt" models/ldm/stable-diffusion-v1/model.ckpt

<<<<<<< HEAD
# install packages for arm64
PIP_EXISTS_ACTION=w CONDA_SUBDIR=osx-arm64 conda env create -f environment-mac.yaml
conda activate ldm
=======
# install packages
  PIP_EXISTS_ACTION=w CONDA_SUBDIR=osx-arm64 conda env create -f environment-mac.yaml
  conda activate ldm
>>>>>>> 6cab2e0c

# OR install packages for x86_64
PIP_EXISTS_ACTION=w CONDA_SUBDIR=osx-x86_64 conda env create -f environment-mac.yaml
conda activate ldm

# only need to do this once
python scripts/preload_models.py

# run SD!
python scripts/dream.py --full_precision  # half-precision requires autocast and won't work

# or run the web interface!
python scripts/dream.py --web
```

The original scripts should work as well.

```bash
python scripts/orig_scripts/txt2img.py --prompt "a photograph of an astronaut riding a horse" --plms
```

Note,

```bash
export PIP_EXISTS_ACTION=w
```

is a precaution to fix

```bash
conda env create -f environment-mac.yaml
```

never finishing in some situations. So it isn't required but wont hurt.

After you follow all the instructions and run dream.py you might get several
errors. Here's the errors I've seen and found solutions for.

---

### Is it slow?

Be sure to specify 1 sample and 1 iteration.

```bash
python ./scripts/orig_scripts/txt2img.py \
      --prompt "ocean" \
      --ddim_steps 5 \
      --n_samples 1 \
      --n_iter 1
```

---

### Doesn't work anymore?

PyTorch nightly includes support for MPS. Because of this, this setup is
inherently unstable. One morning I woke up and it no longer worked no matter
what I did until I switched to miniforge. However, I have another Mac that works
just fine with Anaconda. If you can't get it to work, please search a little
first because many of the errors will get posted and solved. If you can't find a
solution please
[create an issue](https://github.com/lstein/stable-diffusion/issues).

One debugging step is to update to the latest version of PyTorch nightly.

```bash
conda install pytorch torchvision torchaudio -c pytorch-nightly
```

If it takes forever to run

```bash
conda env create -f environment-mac.yaml
```

you could try to run `git clean -f` followed by:

`conda clean --yes --all`

Or you could try to completley reset Anaconda:

```bash
conda update --force-reinstall -y -n base -c defaults conda
```

---

### "No module named cv2", torch, 'ldm', 'transformers', 'taming', etc

There are several causes of these errors.

- First, did you remember to `conda activate ldm`? If your terminal prompt
  begins with "(ldm)" then you activated it. If it begins with "(base)" or
  something else you haven't.

- Second, you might've run `./scripts/preload_models.py` or `./scripts/dream.py`
  instead of `python ./scripts/preload_models.py` or
  `python ./scripts/dream.py`. The cause of this error is long so it's below.

- Third, if it says you're missing taming you need to rebuild your virtual
  environment.

````bash
conda deactivate

conda env remove -n ldm
PIP_EXISTS_ACTION=w CONDA_SUBDIR=osx-arm64 conda env create -f environment-mac.yaml
```

Fourth, If you have activated the ldm virtual environment and tried rebuilding
it, maybe the problem could be that I have something installed that you don't
and you'll just need to manually install it. Make sure you activate the virtual
environment so it installs there instead of globally.

`conda activate ldm pip install _name_`

You might also need to install Rust (I mention this again below).

---

### How many snakes are living in your computer?

You might have multiple Python installations on your system, in which case it's
important to be explicit and consistent about which one to use for a given
project. This is because virtual environments are coupled to the Python that
created it (and all the associated 'system-level' modules).

When you run `python` or `python3`, your shell searches the colon-delimited
locations in the `PATH` environment variable (`echo $PATH` to see that list) in
that order - first match wins. You can ask for the location of the first
`python3` found in your `PATH` with the `which` command like this:

```bash
% which python3
/usr/bin/python3
```

Anything in `/usr/bin` is
[part of the OS](https://developer.apple.com/library/archive/documentation/FileManagement/Conceptual/FileSystemProgrammingGuide/FileSystemOverview/FileSystemOverview.html#//apple_ref/doc/uid/TP40010672-CH2-SW6).
However, `/usr/bin/python3` is not actually python3, but rather a stub that
offers to install Xcode (which includes python 3). If you have Xcode installed
already, `/usr/bin/python3` will execute
`/Library/Developer/CommandLineTools/usr/bin/python3` or
`/Applications/Xcode.app/Contents/Developer/usr/bin/python3` (depending on which
Xcode you've selected with `xcode-select`).

Note that `/usr/bin/python` is an entirely different python - specifically,
python 2. Note: starting in macOS 12.3, `/usr/bin/python` no longer exists.

```bash
% which python3
/opt/homebrew/bin/python3
```

If you installed python3 with Homebrew and you've modified your path to search
for Homebrew binaries before system ones, you'll see the above path.

```bash
% which python
/opt/anaconda3/bin/python
```

If you have Anaconda installed, you will see the above path. There is a
`/opt/anaconda3/bin/python3` also.

We expect that `/opt/anaconda3/bin/python` and `/opt/anaconda3/bin/python3`
should actually be the _same python_, which you can verify by comparing the
output of `python3 -V` and `python -V`.

```bash
(ldm) % which python
/Users/name/miniforge3/envs/ldm/bin/python
```

The above is what you'll see if you have miniforge and you've correctly
activated the ldm environment, and you used option 2 in the setup instructions
above ("no pyenv").

```bash
(anaconda3-2022.05) % which python
/Users/name/.pyenv/shims/python
```

... and the above is what you'll see if you used option 1 ("Alongside pyenv").

It's all a mess and you should know
[how to modify the path environment variable](https://support.apple.com/guide/terminal/use-environment-variables-apd382cc5fa-4f58-4449-b20a-41c53c006f8f/mac)
if you want to fix it. Here's a brief hint of all the ways you can modify it
(don't really have the time to explain it all here).

- ~/.zshrc
- ~/.bash_profile
- ~/.bashrc
- /etc/paths.d
- /etc/path

Which one you use will depend on what you have installed except putting a file
in /etc/paths.d is what I prefer to do.

Finally, to answer the question posed by this section's title, it may help to
list all of the `python` / `python3` things found in `$PATH` instead of just the
one that will be executed by default. To do that, add the `-a` switch to
`which`:

    % which -a python3
    ...

### Debugging?

Tired of waiting for your renders to finish before you can see if it works?
Reduce the steps! The image quality will be horrible but at least you'll get
quick feedback.

    python ./scripts/txt2img.py --prompt "ocean" --ddim_steps 5 --n_samples 1 --n_iter 1

### OSError: Can't load tokenizer for 'openai/clip-vit-large-patch14'...

    python scripts/preload_models.py

### "The operator [name] is not current implemented for the MPS device." (sic)

Example error.

```

... NotImplementedError: The operator 'aten::_index_put_impl_' is not current
implemented for the MPS device. If you want this op to be added in priority
during the prototype phase of this feature, please comment on
[https://github.com/pytorch/pytorch/issues/77764](https://github.com/pytorch/pytorch/issues/77764).
As a temporary fix, you can set the environment variable
`PYTORCH_ENABLE_MPS_FALLBACK=1` to use the CPU as a fallback for this op.
WARNING: this will be slower than running natively on MPS.

```

The lstein branch includes this fix in
[environment-mac.yaml](https://github.com/lstein/stable-diffusion/blob/main/environment-mac.yaml).

### "Could not build wheels for tokenizers"

I have not seen this error because I had Rust installed on my computer before I
started playing with Stable Diffusion. The fix is to install Rust.

    curl --proto '=https' --tlsv1.2 -sSf https://sh.rustup.rs | sh

### How come `--seed` doesn't work?

First this:

> Completely reproducible results are not guaranteed across PyTorch releases,
> individual commits, or different platforms. Furthermore, results may not be
> reproducible between CPU and GPU executions, even when using identical seeds.

[PyTorch docs](https://pytorch.org/docs/stable/notes/randomness.html)

Second, we might have a fix that at least gets a consistent seed sort of. We're
still working on it.

### libiomp5.dylib error?

    OMP: Error #15: Initializing libiomp5.dylib, but found libomp.dylib already initialized.

You are likely using an Intel package by mistake. Be sure to run conda with the
environment variable `CONDA_SUBDIR=osx-arm64`, like so:

`CONDA_SUBDIR=osx-arm64 conda install ...`

This error happens with Anaconda on Macs when the Intel-only `mkl` is pulled in
by a dependency.
[nomkl](https://stackoverflow.com/questions/66224879/what-is-the-nomkl-python-package-used-for)
is a metapackage designed to prevent this, by making it impossible to install
`mkl`, but if your environment is already broken it may not work.

Do _not_ use `os.environ['KMP_DUPLICATE_LIB_OK']='True'` or equivalents as this
masks the underlying issue of using Intel packages.

### Not enough memory

This seems to be a common problem and is probably the underlying problem for a
lot of symptoms (listed below). The fix is to lower your image size or to add
`model.half()` right after the model is loaded. I should probably test it out.
I've read that the reason this fixes problems is because it converts the model
from 32-bit to 16-bit and that leaves more RAM for other things. I have no idea
how that would affect the quality of the images though.

See [this issue](https://github.com/CompVis/stable-diffusion/issues/71).

### "Error: product of dimension sizes > 2\*\*31'"

This error happens with img2img, which I haven't played with too much yet. But I
know it's because your image is too big or the resolution isn't a multiple of
32x32. Because the stable-diffusion model was trained on images that were 512 x
512, it's always best to use that output size (which is the default). However,
if you're using that size and you get the above error, try 256 x 256 or 512 x
256 or something as the source image.

BTW, 2\*\*31-1 =
[2,147,483,647](https://en.wikipedia.org/wiki/2,147,483,647#In_computing), which
is also 32-bit signed [LONG_MAX](https://en.wikipedia.org/wiki/C_data_types) in
C.

### I just got Rickrolled! Do I have a virus?

You don't have a virus. It's part of the project. Here's
[Rick](https://github.com/lstein/stable-diffusion/blob/main/assets/rick.jpeg)
and here's
[the code](https://github.com/lstein/stable-diffusion/blob/69ae4b35e0a0f6ee1af8bb9a5d0016ccb27e36dc/scripts/txt2img.py#L79)
that swaps him in. It's a NSFW filter, which IMO, doesn't work very good (and we
call this "computer vision", sheesh).

Actually, this could be happening because there's not enough RAM. You could try
the `model.half()` suggestion or specify smaller output images.

### My images come out black

We might have this fixed, we are still testing.

There's a [similar issue](https://github.com/CompVis/stable-diffusion/issues/69)
on CUDA GPU's where the images come out green. Maybe it's the same issue?
Someone in that issue says to use "--precision full", but this fork actually
disables that flag. I don't know why, someone else provided that code and I
don't know what it does. Maybe the `model.half()` suggestion above would fix
this issue too. I should probably test it.

### "view size is not compatible with input tensor's size and stride"

```bash
File "/opt/anaconda3/envs/ldm/lib/python3.10/site-packages/torch/nn/functional.py", line 2511, in layer_norm
return torch.layer_norm(input, normalized_shape, weight, bias, eps, torch.backends.cudnn.enabled)
RuntimeError: view size is not compatible with input tensor's size and stride (at least one dimension spans across two contiguous subspaces). Use .reshape(...) instead.
```

Update to the latest version of lstein/stable-diffusion. We were patching
pytorch but we found a file in stable-diffusion that we could change instead.
This is a 32-bit vs 16-bit problem.

---

### The processor must support the Intel bla bla bla

What? Intel? On an Apple Silicon?
`bash Intel MKL FATAL ERROR: This system does not meet the minimum requirements for use of the Intel(R) Math Kernel Library. The processor must support the Intel(R) Supplemental Streaming SIMD Extensions 3 (Intel(R) SSSE3) instructions. The processor must support the Intel(R) Streaming SIMD Extensions 4.2 (Intel(R) SSE4.2) instructions. The processor must support the Intel(R) Advanced Vector Extensions (Intel(R) AVX) instructions. `

This is due to the Intel `mkl` package getting picked up when you try to install
something that depends on it-- Rosetta can translate some Intel instructions but
not the specialized ones here. To avoid this, make sure to use the environment
variable `CONDA_SUBDIR=osx-arm64`, which restricts the Conda environment to only
use ARM packages, and use `nomkl` as described above.

---

### input types 'tensor<2x1280xf32>' and 'tensor<\*xf16>' are not broadcast compatible

May appear when just starting to generate, e.g.:

```bash
dream> clouds
Generating:   0%|                                                              | 0/1 [00:00<?, ?it/s]/Users/[...]/dev/stable-diffusion/ldm/modules/embedding_manager.py:152: UserWarning: The operator 'aten::nonzero' is not currently supported on the MPS backend and will fall back to run on the CPU. This may have performance implications. (Triggered internally at /Users/runner/work/_temp/anaconda/conda-bld/pytorch_1662016319283/work/aten/src/ATen/mps/MPSFallback.mm:11.)
  placeholder_idx = torch.where(
                                                                                                    loc("mps_add"("(mpsFileLoc): /AppleInternal/Library/BuildRoots/20d6c351-ee94-11ec-bcaf-7247572f23b4/Library/Caches/com.apple.xbs/Sources/MetalPerformanceShadersGraph/mpsgraph/MetalPerformanceShadersGraph/Core/Files/MPSGraphUtilities.mm":219:0)): error: input types 'tensor<2x1280xf32>' and 'tensor<*xf16>' are not broadcast compatible
LLVM ERROR: Failed to infer result type(s).
Abort trap: 6
/Users/[...]/opt/anaconda3/envs/ldm/lib/python3.9/multiprocessing/resource_tracker.py:216: UserWarning: resource_tracker: There appear to be 1 leaked semaphore objects to clean up at shutdown
  warnings.warn('resource_tracker: There appear to be %d '
```

Macs do not support `autocast/mixed-precision`, so you need to supply
`--full_precision` to use float32 everywhere.<|MERGE_RESOLUTION|>--- conflicted
+++ resolved
@@ -7,14 +7,7 @@
 - macOS 12.3 Monterey or later
 - Python
 - Patience
-<<<<<<< HEAD
 - Apple Silicon or Intel Mac
-=======
-- Apple Silicon\*
-
-\*I haven't tested any of this on Intel Macs but I have read that one person got
-it to work, so Apple Silicon might not be requried.
->>>>>>> 6cab2e0c
 
 Things have moved really fast and so these instructions change often and are
 often out-of-date. One of the problems is that there are so many different ways
@@ -63,15 +56,9 @@
 # install python 3, git, cmake, protobuf:
 brew install cmake protobuf rust
 
-<<<<<<< HEAD
 # install miniconda for M1 arm64:
 curl https://repo.anaconda.com/miniconda/Miniconda3-latest-MacOSX-arm64.sh -o Miniconda3-latest-MacOSX-arm64.sh
 /bin/bash Miniconda3-latest-MacOSX-arm64.sh
-=======
-# install miniconda (M1 arm64 version):
-  curl https://repo.anaconda.com/miniconda/Miniconda3-latest-MacOSX-arm64.sh -o Miniconda3-latest-MacOSX-arm64.sh
-  /bin/bash Miniconda3-latest-MacOSX-arm64.sh
->>>>>>> 6cab2e0c
 
 # OR install miniconda for Intel:
 curl https://repo.anaconda.com/miniconda/Miniconda3-latest-MacOSX-x86_64.sh -o Miniconda3-latest-MacOSX-x86_64.sh
@@ -96,15 +83,9 @@
 
   ln -s "$PATH_TO_CKPT/sd-v1-4.ckpt" models/ldm/stable-diffusion-v1/model.ckpt
 
-<<<<<<< HEAD
 # install packages for arm64
 PIP_EXISTS_ACTION=w CONDA_SUBDIR=osx-arm64 conda env create -f environment-mac.yaml
 conda activate ldm
-=======
-# install packages
-  PIP_EXISTS_ACTION=w CONDA_SUBDIR=osx-arm64 conda env create -f environment-mac.yaml
-  conda activate ldm
->>>>>>> 6cab2e0c
 
 # OR install packages for x86_64
 PIP_EXISTS_ACTION=w CONDA_SUBDIR=osx-x86_64 conda env create -f environment-mac.yaml
