--- conflicted
+++ resolved
@@ -97,15 +97,6 @@
 
 After installation, please run `rocminfo` a second time to confirm
 that the driver is present and the GPU is recognized. You may need to
-<<<<<<< HEAD
-do a reboot in order to load the driver. If you continue to have
-errors you may need to add your username to the system `render`
-group. This can be done with the following command:
-
-```
-sudo usermod -a -G render my-user-name
-```
-=======
 do a reboot in order to load the driver. In addition, if you see
 errors relating to your username not being a member of the `render`
 group, you may fix this by adding yourself to this group with the command:
@@ -115,7 +106,6 @@
 ```
 
 (Thanks to @EgoringKosmos for the usermod recipe.)
->>>>>>> fd74f513
 
 ### Linux Install with a ROCm-docker Container
 
