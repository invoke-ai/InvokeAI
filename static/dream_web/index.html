--- conflicted
+++ resolved
@@ -2,14 +2,10 @@
   <head>
     <title>Stable Diffusion Dream Server</title>
     <meta charset="utf-8">
-    <link rel="icon" type="image/x-icon" href="static/dream_web/favicon.ico" />
+    <link rel="icon" href="data:,">
     <meta name="viewport" content="width=device-width, initial-scale=1.0">
-<<<<<<< HEAD
-    <link rel="stylesheet" href="static/dream_web/index.css">
-=======
 
     <link rel="stylesheet" href="index.css">
->>>>>>> 2b10b1bd
     <script src="config.js"></script>
     <script src="https://cdnjs.cloudflare.com/ajax/libs/socket.io/4.0.1/socket.io.js" integrity="sha512-q/dWJ3kcmjBLU4Qc47E4A9kTB4m3wuTY7vkFJDTZKjTs8jhyGQnaUrxa0Ytd0ssMZhbNua9hE+E7Qv1j+DyZwA==" crossorigin="anonymous"></script>
     <script src="index.js"></script>
@@ -35,21 +31,21 @@
           <input value="1" type="number" id="iterations" name="iterations" size="4">
           <label for="steps">Steps:</label>
           <input value="50" type="number" id="steps" name="steps">
-          <label for="cfg_scale">Cfg Scale:</label>
-          <input value="7.5" type="number" id="cfg_scale" name="cfg_scale" step="any">
-          <label for="sampler_name">Sampler:</label>
-          <select id="sampler_name" name="sampler_name" value="k_lms">
+          <label for="cfgscale">Cfg Scale:</label>
+          <input value="7.5" type="number" id="cfgscale" name="cfgscale" step="any">
+          <label for="sampler">Sampler:</label>
+          <select id="sampler" name="sampler" value="k_lms">
             <option value="ddim">DDIM</option>
             <option value="plms">PLMS</option>
             <option value="k_lms" selected>KLMS</option>
             <option value="k_dpm_2">KDPM_2</option>
             <option value="k_dpm_2_a">KDPM_2A</option>
             <option value="k_euler">KEULER</option>
-	          <option value="k_euler_a">KEULER_A</option>
+	    <option value="k_euler_a">KEULER_A</option>
             <option value="k_heun">KHEUN</option>
           </select>
           <input type="checkbox" name="seamless" id="seamless">
-	        <label for="seamless">Seamless circular tiling</label>
+	  <label for="seamless">Seamless circular tiling</label>
           <br>
           <label title="Set to multiple of 64" for="width">Width:</label>
           <select id="width" name="width" value="512">
