--- conflicted
+++ resolved
@@ -75,15 +75,9 @@
 
 ## Changes
 
-<<<<<<< HEAD
-*v1.01 (21 August 2022)
--added k_lms sampling **Please run "conda env update -f environment.yaml" to load the k_lms dependencies**
--*use half precision arithmetic by default, resulting in faster execution and lower memory requirements
-=======
 - v1.01 (21 August 2022)
-* added k_lms sampling **Please run "conda update -f environment.yaml" to load the k_lms dependencies**
+* added k_lms sampling **Please run "conda env update -f environment.yaml" to load the k_lms dependencies**
 * use half precision arithmetic by default, resulting in faster execution and lower memory requirements
->>>>>>> 2ace5631
 Pass argument --full_precision to dream.py to get slower but more accurate image generation
 
 
