import eventlet
import glob
import os
import shutil
import mimetypes
import traceback
import math
import io
import base64

from flask import Flask, redirect, send_from_directory
from flask_socketio import SocketIO
from PIL import Image
from uuid import uuid4
from threading import Event

from ldm.invoke.args import Args, APP_ID, APP_VERSION, calculate_init_img_hash
from ldm.invoke.pngwriter import PngWriter, retrieve_metadata
from ldm.invoke.prompt_parser import split_weighted_subprompts

from backend.modules.parameters import parameters_to_command


# Loading Arguments
opt = Args()
args = opt.parse_args()


class InvokeAIWebServer:
    def __init__(self, generate, gfpgan, codeformer, esrgan) -> None:
        self.host = args.host
        self.port = args.port

        self.generate = generate
        self.gfpgan = gfpgan
        self.codeformer = codeformer
        self.esrgan = esrgan

        self.canceled = Event()

    def run(self):
        self.setup_app()
        self.setup_flask()

    def setup_flask(self):
        # Fix missing mimetypes on Windows
        mimetypes.add_type("application/javascript", ".js")
        mimetypes.add_type("text/css", ".css")
        # Socket IO
        logger = True if args.web_verbose else False
        engineio_logger = True if args.web_verbose else False
        max_http_buffer_size = 10000000

        socketio_args = {
            "logger": logger,
            "engineio_logger": engineio_logger,
            "max_http_buffer_size": max_http_buffer_size,
            "ping_interval": (50, 50),
            "ping_timeout": 60,
        }

        if opt.cors:
            socketio_args["cors_allowed_origins"] = opt.cors

        self.app = Flask(
            __name__, static_url_path="", static_folder="../frontend/dist/"
        )

        self.socketio = SocketIO(self.app, **socketio_args)

        # Keep Server Alive Route
        @self.app.route("/flaskwebgui-keep-server-alive")
        def keep_alive():
            return {"message": "Server Running"}

        # Outputs Route
        self.app.config["OUTPUTS_FOLDER"] = os.path.abspath(args.outdir)

        @self.app.route("/outputs/<path:file_path>")
        def outputs(file_path):
            return send_from_directory(self.app.config["OUTPUTS_FOLDER"], file_path)

        # Base Route
        @self.app.route("/")
        def serve():
            if args.web_develop:
                return redirect("http://127.0.0.1:5173")
            else:
                return send_from_directory(self.app.static_folder, "index.html")

        self.load_socketio_listeners(self.socketio)

        if args.gui:
            print(">> Launching Invoke AI GUI")
            close_server_on_exit = True
            if args.web_develop:
                close_server_on_exit = False
            try:
                from flaskwebgui import FlaskUI

                FlaskUI(
                    app=self.app,
                    socketio=self.socketio,
                    start_server="flask-socketio",
                    host=self.host,
                    port=self.port,
                    width=1600,
                    height=1000,
                    idle_interval=10,
                    close_server_on_exit=close_server_on_exit,
                ).run()
            except KeyboardInterrupt:
                import sys

                sys.exit(0)
        else:
            print(">> Started Invoke AI Web Server!")
            if self.host == "0.0.0.0":
                print(
                    f"Point your browser at http://localhost:{self.port} or use the host's DNS name or IP address."
                )
            else:
                print(
                    ">> Default host address now 127.0.0.1 (localhost). Use --host 0.0.0.0 to bind any address."
                )
                print(f">> Point your browser at http://{self.host}:{self.port}")
            self.socketio.run(app=self.app, host=self.host, port=self.port)

    def setup_app(self):
        self.result_url = "outputs/"
        self.init_image_url = "outputs/init-images/"
        self.mask_image_url = "outputs/mask-images/"
        self.intermediate_url = "outputs/intermediates/"
        # location for "finished" images
        self.result_path = args.outdir
        # temporary path for intermediates
        self.intermediate_path = os.path.join(self.result_path, "intermediates/")
        # path for user-uploaded init images and masks
        self.init_image_path = os.path.join(self.result_path, "init-images/")
        self.mask_image_path = os.path.join(self.result_path, "mask-images/")
        # txt log
        self.log_path = os.path.join(self.result_path, "invoke_log.txt")
        # make all output paths
        [
            os.makedirs(path, exist_ok=True)
            for path in [
                self.result_path,
                self.intermediate_path,
                self.init_image_path,
                self.mask_image_path,
            ]
        ]

    def load_socketio_listeners(self, socketio):
        @socketio.on("requestSystemConfig")
        def handle_request_capabilities():
            print(f">> System config requested")
            config = self.get_system_config()
            socketio.emit("systemConfig", config)

        @socketio.on("requestModelChange")
        def handle_set_model(model_name: str):
            try:
                print(f">> Model change requested: {model_name}")
                model = self.generate.set_model(model_name)
                model_list = self.generate.model_cache.list_models()
                if model is None:
                    socketio.emit(
                        "modelChangeFailed",
                        {"model_name": model_name, "model_list": model_list},
                    )
                else:
                    socketio.emit(
                        "modelChanged",
                        {"model_name": model_name, "model_list": model_list},
                    )
            except Exception as e:
                self.socketio.emit("error", {"message": (str(e))})
                print("\n")

                traceback.print_exc()
                print("\n")

        @socketio.on("requestLatestImages")
        def handle_request_latest_images(category, latest_mtime):
            try:
                base_path = (
                    self.result_path if category == "result" else self.init_image_path
                )

                paths = []
                for ext in ("*.png", "*.jpg", "*.jpeg"):
                    paths.extend(glob.glob(os.path.join(base_path, ext)))

                image_paths = sorted(
                    paths, key=lambda x: os.path.getmtime(x), reverse=True
                )

                image_paths = list(
                    filter(
                        lambda x: os.path.getmtime(x) > latest_mtime,
                        image_paths,
                    )
                )

                image_array = []

                for path in image_paths:
                    if os.path.splitext(path)[1] == ".png":
                        metadata = retrieve_metadata(path)
                        sd_metadata = metadata["sd-metadata"]
                    else:
                        sd_metadata = {}

                    (width, height) = Image.open(path).size

                    image_array.append(
                        {
                            "url": self.get_url_from_image_path(path),
                            "mtime": os.path.getmtime(path),
                            "metadata": sd_metadata,
                            "width": width,
                            "height": height,
                            "category": category,
                        }
                    )

                socketio.emit(
                    "galleryImages",
                    {"images": image_array, "category": category},
                )
            except Exception as e:
                self.socketio.emit("error", {"message": (str(e))})
                print("\n")

                traceback.print_exc()
                print("\n")

        @socketio.on("requestImages")
        def handle_request_images(category, earliest_mtime=None):
            try:
                page_size = 50

                base_path = (
                    self.result_path if category == "result" else self.init_image_path
                )

                paths = []
                for ext in ("*.png", "*.jpg", "*.jpeg"):
                    paths.extend(glob.glob(os.path.join(base_path, ext)))

                image_paths = sorted(
                    paths, key=lambda x: os.path.getmtime(x), reverse=True
                )

                if earliest_mtime:
                    image_paths = list(
                        filter(
                            lambda x: os.path.getmtime(x) < earliest_mtime,
                            image_paths,
                        )
                    )

                areMoreImagesAvailable = len(image_paths) >= page_size
                image_paths = image_paths[slice(0, page_size)]

                image_array = []
                for path in image_paths:
                    if os.path.splitext(path)[1] == ".png":
                        metadata = retrieve_metadata(path)
                        sd_metadata = metadata["sd-metadata"]
                    else:
                        sd_metadata = {}

                    (width, height) = Image.open(path).size

                    image_array.append(
                        {
                            "url": self.get_url_from_image_path(path),
                            "mtime": os.path.getmtime(path),
                            "metadata": sd_metadata,
                            "width": width,
                            "height": height,
                            "category": category,
                        }
                    )

                socketio.emit(
                    "galleryImages",
                    {
                        "images": image_array,
                        "areMoreImagesAvailable": areMoreImagesAvailable,
                        "category": category,
                    },
                )
            except Exception as e:
                self.socketio.emit("error", {"message": (str(e))})
                print("\n")

                traceback.print_exc()
                print("\n")

        @socketio.on("generateImage")
        def handle_generate_image_event(
            generation_parameters, esrgan_parameters, facetool_parameters
        ):
            try:
                # truncate long init_mask base64 if needed
                if "init_mask" in generation_parameters:
                    printable_parameters = {
                        **generation_parameters,
                        "init_mask": generation_parameters["init_mask"][:20] + "...",
                    }
                    print(
                        f">> Image generation requested: {printable_parameters}\nESRGAN parameters: {esrgan_parameters}\nFacetool parameters: {facetool_parameters}"
                    )
                else:
                    print(
                        f">> Image generation requested: {generation_parameters}\nESRGAN parameters: {esrgan_parameters}\nFacetool parameters: {facetool_parameters}"
                    )
                self.generate_images(
                    generation_parameters,
                    esrgan_parameters,
                    facetool_parameters,
                )
            except Exception as e:
                self.socketio.emit("error", {"message": (str(e))})
                print("\n")

                traceback.print_exc()
                print("\n")

        @socketio.on("runPostprocessing")
        def handle_run_postprocessing(original_image, postprocessing_parameters):
            try:
                print(
                    f'>> Postprocessing requested for "{original_image["url"]}": {postprocessing_parameters}'
                )

                progress = Progress()

                socketio.emit("progressUpdate", progress.to_formatted_dict())
                eventlet.sleep(0)

                original_image_path = self.get_image_path_from_url(
                    original_image["url"]
                )

                image = Image.open(original_image_path)

                seed = (
                    original_image["metadata"]["seed"]
                    if "metadata" in original_image
                    and "seed" in original_image["metadata"]
                    else "unknown_seed"
                )

                if postprocessing_parameters["type"] == "esrgan":
                    progress.set_current_status("Upscaling (ESRGAN)")
                elif postprocessing_parameters["type"] == "gfpgan":
                    progress.set_current_status("Restoring Faces (GFPGAN)")
                elif postprocessing_parameters["type"] == "codeformer":
                    progress.set_current_status("Restoring Faces (Codeformer)")

                socketio.emit("progressUpdate", progress.to_formatted_dict())
                eventlet.sleep(0)

                if postprocessing_parameters["type"] == "esrgan":
                    image = self.esrgan.process(
                        image=image,
                        upsampler_scale=postprocessing_parameters["upscale"][0],
                        strength=postprocessing_parameters["upscale"][1],
                        seed=seed,
                    )
                elif postprocessing_parameters["type"] == "gfpgan":
                    image = self.gfpgan.process(
                        image=image,
                        strength=postprocessing_parameters["facetool_strength"],
                        seed=seed,
                    )
                elif postprocessing_parameters["type"] == "codeformer":
                    image = self.codeformer.process(
                        image=image,
                        strength=postprocessing_parameters["facetool_strength"],
                        fidelity=postprocessing_parameters["codeformer_fidelity"],
                        seed=seed,
                        device="cpu"
                        if str(self.generate.device) == "mps"
                        else self.generate.device,
                    )
                else:
                    raise TypeError(
                        f'{postprocessing_parameters["type"]} is not a valid postprocessing type'
                    )

                progress.set_current_status("Saving Image")
                socketio.emit("progressUpdate", progress.to_formatted_dict())
                eventlet.sleep(0)

                postprocessing_parameters["seed"] = seed
                metadata = self.parameters_to_post_processed_image_metadata(
                    parameters=postprocessing_parameters,
                    original_image_path=original_image_path,
                )

                command = parameters_to_command(postprocessing_parameters)

                (width, height) = image.size

                path = self.save_result_image(
                    image,
                    command,
                    metadata,
                    self.result_path,
                    postprocessing=postprocessing_parameters["type"],
                )

                self.write_log_message(
                    f'[Postprocessed] "{original_image_path}" > "{path}": {postprocessing_parameters}'
                )

                progress.mark_complete()
                socketio.emit("progressUpdate", progress.to_formatted_dict())
                eventlet.sleep(0)

                socketio.emit(
                    "postprocessingResult",
                    {
                        "url": self.get_url_from_image_path(path),
                        "mtime": os.path.getmtime(path),
                        "metadata": metadata,
                        "width": width,
                        "height": height,
                    },
                )
            except Exception as e:
                self.socketio.emit("error", {"message": (str(e))})
                print("\n")

                traceback.print_exc()
                print("\n")

        @socketio.on("cancel")
        def handle_cancel():
            print(f">> Cancel processing requested")
            self.canceled.set()

        # TODO: I think this needs a safety mechanism.
        @socketio.on("deleteImage")
        def handle_delete_image(url, uuid, category):
            try:
                print(f'>> Delete requested "{url}"')
                from send2trash import send2trash

                path = self.get_image_path_from_url(url)
                print(path)
                send2trash(path)
                socketio.emit(
                    "imageDeleted",
                    {"url": url, "uuid": uuid, "category": category},
                )
            except Exception as e:
                self.socketio.emit("error", {"message": (str(e))})
                print("\n")

                traceback.print_exc()
                print("\n")

        # TODO: I think this needs a safety mechanism.
        @socketio.on("uploadImage")
        def handle_upload_image(bytes, name, destination):
            try:
                print(f'>> Image upload requested "{name}"')
                file_path = self.save_file_unique_uuid_name(
                    bytes=bytes, name=name, path=self.init_image_path
                )
                mtime = os.path.getmtime(file_path)
                (width, height) = Image.open(file_path).size
                print(file_path)
                socketio.emit(
                    "imageUploaded",
                    {
                        "url": self.get_url_from_image_path(file_path),
                        "mtime": mtime,
                        "width": width,
                        "height": height,
                        "category": "user",
                        "destination": destination,
                    },
                )
            except Exception as e:
                self.socketio.emit("error", {"message": (str(e))})
                print("\n")

                traceback.print_exc()
                print("\n")

        # TODO: I think this needs a safety mechanism.
        @socketio.on("uploadMaskImage")
        def handle_upload_mask_image(bytes, name):
            try:
                print(f'>> Mask image upload requested "{name}"')

                file_path = self.save_file_unique_uuid_name(
                    bytes=bytes, name=name, path=self.mask_image_path
                )

                socketio.emit(
                    "maskImageUploaded",
                    {
                        "url": self.get_url_from_image_path(file_path),
                    },
                )
            except Exception as e:
                self.socketio.emit("error", {"message": (str(e))})
                print("\n")

                traceback.print_exc()
                print("\n")

    # App Functions
    def get_system_config(self):
        model_list = self.generate.model_cache.list_models()
        return {
            "model": "stable diffusion",
            "model_id": args.model,
            "model_hash": self.generate.model_hash,
            "app_id": APP_ID,
            "app_version": APP_VERSION,
            "model_list": model_list,
        }

    def generate_images(
        self, generation_parameters, esrgan_parameters, facetool_parameters
    ):
        try:
            self.canceled.clear()

            step_index = 1
            prior_variations = (
                generation_parameters["with_variations"]
                if "with_variations" in generation_parameters
                else []
            )

            """
            TODO:
            If a result image is used as an init image, and then deleted, we will want to be
            able to use it as an init image in the future. Need to handle this case.
            """

            # We need to give absolute paths to the generator, stash the URLs for later
            init_img_url = None
            mask_img_url = None

            if "init_img" in generation_parameters:
                init_img_url = generation_parameters["init_img"]
                init_img_path = self.get_image_path_from_url(init_img_url)
                generation_parameters["init_img"] = init_img_path

            # if 'init_mask' in generation_parameters:
            #     mask_img_url = generation_parameters['init_mask']
            #     generation_parameters[
            #         'init_mask'
            #     ] = self.get_image_path_from_url(
            #         generation_parameters['init_mask']
            #     )

            if "init_mask" in generation_parameters:
                # grab an Image of the init image
                original_image = Image.open(init_img_path)

                # copy a region from it which we will inpaint
                cropped_init_image = copy_image_from_bounding_box(
                    original_image, **generation_parameters["bounding_box"]
                )
                generation_parameters["init_img"] = cropped_init_image

                if generation_parameters["is_mask_empty"]:
                    generation_parameters["init_mask"] = None
                else:
                    # grab an Image of the mask
                    mask_image = Image.open(
                        io.BytesIO(
                            base64.decodebytes(
                                bytes(generation_parameters["init_mask"], "utf-8")
                            )
                        )
                    )
                    generation_parameters["init_mask"] = mask_image

            totalSteps = self.calculate_real_steps(
                steps=generation_parameters["steps"],
                strength=generation_parameters["strength"]
                if "strength" in generation_parameters
                else None,
                has_init_image="init_img" in generation_parameters,
            )

            progress = Progress(generation_parameters=generation_parameters)

            self.socketio.emit("progressUpdate", progress.to_formatted_dict())
            eventlet.sleep(0)

            def image_progress(sample, step):
                if self.canceled.is_set():
                    raise CanceledException

                nonlocal step_index
                nonlocal generation_parameters
                nonlocal progress

                progress.set_current_step(step + 1)
                progress.set_current_status("Generating")
                progress.set_current_status_has_steps(True)

                if (
                    generation_parameters["progress_images"]
                    and step % generation_parameters['save_intermediates'] == 0
                    and step < generation_parameters["steps"] - 1
                ):
                    image = self.generate.sample_to_image(sample)
                    metadata = self.parameters_to_generated_image_metadata(
                        generation_parameters
                    )
                    command = parameters_to_command(generation_parameters)

                    (width, height) = image.size

                    path = self.save_result_image(
                        image,
                        command,
                        metadata,
                        self.intermediate_path,
                        step_index=step_index,
                        postprocessing=False,
                    )

                    step_index += 1
                    self.socketio.emit(
                        "intermediateResult",
                        {
                            "url": self.get_url_from_image_path(path),
                            "mtime": os.path.getmtime(path),
                            "metadata": metadata,
                            "width": width,
                            "height": height,
                        },
                    )

                if generation_parameters["progress_latents"]:
                    image = self.generate.sample_to_lowres_estimated_image(sample)
                    (width, height) = image.size
                    width *= 8
                    height *= 8
                    buffered = io.BytesIO()
                    image.save(buffered, format="PNG")
                    img_base64 = "data:image/png;base64," + base64.b64encode(
                        buffered.getvalue()
                    ).decode("UTF-8")
                    self.socketio.emit(
                        "intermediateResult",
                        {
                            "url": img_base64,
                            "isBase64": True,
                            "mtime": 0,
                            "metadata": {},
                            "width": width,
                            "height": height,
                        },
                    )

                self.socketio.emit("progressUpdate", progress.to_formatted_dict())
                eventlet.sleep(0)

            def image_done(image, seed, first_seed):
                if self.canceled.is_set():
                    raise CanceledException

                nonlocal generation_parameters
                nonlocal esrgan_parameters
                nonlocal facetool_parameters
                nonlocal progress

                step_index = 1
                nonlocal prior_variations

<<<<<<< HEAD

=======
>>>>>>> 063aaece
                # paste the inpainting image back onto the original
                if "init_mask" in generation_parameters:
                    image = paste_image_into_bounding_box(
                        Image.open(init_img_path),
                        image,
                        **generation_parameters["bounding_box"],
                    )

                progress.set_current_status("Generation Complete")

                self.socketio.emit("progressUpdate", progress.to_formatted_dict())
                eventlet.sleep(0)

                all_parameters = generation_parameters
                postprocessing = False

                if (
                    "variation_amount" in all_parameters
                    and all_parameters["variation_amount"] > 0
                ):
                    first_seed = first_seed or seed
                    this_variation = [[seed, all_parameters["variation_amount"]]]
                    all_parameters["with_variations"] = (
                        prior_variations + this_variation
                    )
                    all_parameters["seed"] = first_seed
                elif "with_variations" in all_parameters:
                    all_parameters["seed"] = first_seed
                else:
                    all_parameters["seed"] = seed

                if self.canceled.is_set():
                    raise CanceledException

                if esrgan_parameters:
                    progress.set_current_status("Upscaling")
                    progress.set_current_status_has_steps(False)
                    self.socketio.emit("progressUpdate", progress.to_formatted_dict())
                    eventlet.sleep(0)

                    image = self.esrgan.process(
                        image=image,
                        upsampler_scale=esrgan_parameters["level"],
                        strength=esrgan_parameters["strength"],
                        seed=seed,
                    )

                    postprocessing = True
                    all_parameters["upscale"] = [
                        esrgan_parameters["level"],
                        esrgan_parameters["strength"],
                    ]

                if self.canceled.is_set():
                    raise CanceledException

                if facetool_parameters:
                    if facetool_parameters["type"] == "gfpgan":
                        progress.set_current_status("Restoring Faces (GFPGAN)")
                    elif facetool_parameters["type"] == "codeformer":
                        progress.set_current_status("Restoring Faces (Codeformer)")

                    progress.set_current_status_has_steps(False)
                    self.socketio.emit("progressUpdate", progress.to_formatted_dict())
                    eventlet.sleep(0)

                    if facetool_parameters["type"] == "gfpgan":
                        image = self.gfpgan.process(
                            image=image,
                            strength=facetool_parameters["strength"],
                            seed=seed,
                        )
                    elif facetool_parameters["type"] == "codeformer":
                        image = self.codeformer.process(
                            image=image,
                            strength=facetool_parameters["strength"],
                            fidelity=facetool_parameters["codeformer_fidelity"],
                            seed=seed,
                            device="cpu"
                            if str(self.generate.device) == "mps"
                            else self.generate.device,
                        )
                        all_parameters["codeformer_fidelity"] = facetool_parameters[
                            "codeformer_fidelity"
                        ]

                    postprocessing = True
                    all_parameters["facetool_strength"] = facetool_parameters[
                        "strength"
                    ]
                    all_parameters["facetool_type"] = facetool_parameters["type"]

                progress.set_current_status("Saving Image")
                self.socketio.emit("progressUpdate", progress.to_formatted_dict())
                eventlet.sleep(0)

                # restore the stashed URLS and discard the paths, we are about to send the result to client
                if "init_img" in all_parameters:
                    all_parameters["init_img"] = init_img_url

                if "init_mask" in all_parameters:
                    all_parameters["init_mask"] = ""  # TODO: store the mask in metadata

                metadata = self.parameters_to_generated_image_metadata(all_parameters)

                command = parameters_to_command(all_parameters)

                (width, height) = image.size

                path = self.save_result_image(
                    image,
                    command,
                    metadata,
                    self.result_path,
                    postprocessing=postprocessing,
                )

                print(f'>> Image generated: "{path}"')
                self.write_log_message(f'[Generated] "{path}": {command}')

                if progress.total_iterations > progress.current_iteration:
                    progress.set_current_step(1)
                    progress.set_current_status("Iteration complete")
                    progress.set_current_status_has_steps(False)
                else:
                    progress.mark_complete()

                self.socketio.emit("progressUpdate", progress.to_formatted_dict())
                eventlet.sleep(0)

                self.socketio.emit(
                    "generationResult",
                    {
                        "url": self.get_url_from_image_path(path),
                        "mtime": os.path.getmtime(path),
                        "metadata": metadata,
                        "width": width,
                        "height": height,
                    },
                )
                eventlet.sleep(0)

                progress.set_current_iteration(progress.current_iteration + 1)

            self.generate.prompt2image(
                **generation_parameters,
                step_callback=image_progress,
                image_callback=image_done,
            )

        except KeyboardInterrupt:
            self.socketio.emit("processingCanceled")
            raise
        except CanceledException:
            self.socketio.emit("processingCanceled")
            pass
        except Exception as e:
            print(e)
            self.socketio.emit("error", {"message": (str(e))})
            print("\n")

            traceback.print_exc()
            print("\n")

    def parameters_to_generated_image_metadata(self, parameters):
        try:
            # top-level metadata minus `image` or `images`
            metadata = self.get_system_config()
            # remove any image keys not mentioned in RFC #266
            rfc266_img_fields = [
                "type",
                "postprocessing",
                "sampler",
                "prompt",
                "seed",
                "variations",
                "steps",
                "cfg_scale",
                "threshold",
                "perlin",
                "step_number",
                "width",
                "height",
                "extra",
                "seamless",
                "hires_fix",
            ]

            rfc_dict = {}

            for item in parameters.items():
                key, value = item
                if key in rfc266_img_fields:
                    rfc_dict[key] = value

            postprocessing = []

            # 'postprocessing' is either null or an
            if "facetool_strength" in parameters:
                facetool_parameters = {
                    "type": str(parameters["facetool_type"]),
                    "strength": float(parameters["facetool_strength"]),
                }

                if parameters["facetool_type"] == "codeformer":
                    facetool_parameters["fidelity"] = float(
                        parameters["codeformer_fidelity"]
                    )

                postprocessing.append(facetool_parameters)

            if "upscale" in parameters:
                postprocessing.append(
                    {
                        "type": "esrgan",
                        "scale": int(parameters["upscale"][0]),
                        "strength": float(parameters["upscale"][1]),
                    }
                )

            rfc_dict["postprocessing"] = (
                postprocessing if len(postprocessing) > 0 else None
            )

            # semantic drift
            rfc_dict["sampler"] = parameters["sampler_name"]

            # display weighted subprompts (liable to change)
            subprompts = split_weighted_subprompts(
                parameters["prompt"], skip_normalize=True
            )
            subprompts = [{"prompt": x[0], "weight": x[1]} for x in subprompts]
            rfc_dict["prompt"] = subprompts

            # 'variations' should always exist and be an array, empty or consisting of {'seed': seed, 'weight': weight} pairs
            variations = []

            if "with_variations" in parameters:
                variations = [
                    {"seed": x[0], "weight": x[1]}
                    for x in parameters["with_variations"]
                ]

            rfc_dict["variations"] = variations

            if "init_img" in parameters:
                rfc_dict["type"] = "img2img"
                rfc_dict["strength"] = parameters["strength"]
                rfc_dict["fit"] = parameters["fit"]  # TODO: Noncompliant
                rfc_dict["orig_hash"] = calculate_init_img_hash(
                    self.get_image_path_from_url(parameters["init_img"])
                )
                rfc_dict["init_image_path"] = parameters[
                    "init_img"
                ]  # TODO: Noncompliant
                # if 'init_mask' in parameters:
                #     rfc_dict['mask_hash'] = calculate_init_img_hash(
                #         self.get_image_path_from_url(parameters['init_mask'])
                #     )  # TODO: Noncompliant
                #     rfc_dict['mask_image_path'] = parameters[
                #         'init_mask'
                #     ]  # TODO: Noncompliant
            else:
                rfc_dict["type"] = "txt2img"

            metadata["image"] = rfc_dict

            return metadata

        except Exception as e:
            self.socketio.emit("error", {"message": (str(e))})
            print("\n")

            traceback.print_exc()
            print("\n")

    def parameters_to_post_processed_image_metadata(
        self, parameters, original_image_path
    ):
        try:
            current_metadata = retrieve_metadata(original_image_path)["sd-metadata"]
            postprocessing_metadata = {}

            """
            if we don't have an original image metadata to reconstruct,
            need to record the original image and its hash
            """
            if "image" not in current_metadata:
                current_metadata["image"] = {}

                orig_hash = calculate_init_img_hash(
                    self.get_image_path_from_url(original_image_path)
                )

                postprocessing_metadata["orig_path"] = (original_image_path,)
                postprocessing_metadata["orig_hash"] = orig_hash

            if parameters["type"] == "esrgan":
                postprocessing_metadata["type"] = "esrgan"
                postprocessing_metadata["scale"] = parameters["upscale"][0]
                postprocessing_metadata["strength"] = parameters["upscale"][1]
            elif parameters["type"] == "gfpgan":
                postprocessing_metadata["type"] = "gfpgan"
                postprocessing_metadata["strength"] = parameters["facetool_strength"]
            elif parameters["type"] == "codeformer":
                postprocessing_metadata["type"] = "codeformer"
                postprocessing_metadata["strength"] = parameters["facetool_strength"]
                postprocessing_metadata["fidelity"] = parameters["codeformer_fidelity"]

            else:
                raise TypeError(f"Invalid type: {parameters['type']}")

            if "postprocessing" in current_metadata["image"] and isinstance(
                current_metadata["image"]["postprocessing"], list
            ):
                current_metadata["image"]["postprocessing"].append(
                    postprocessing_metadata
                )
            else:
                current_metadata["image"]["postprocessing"] = [postprocessing_metadata]

            return current_metadata

        except Exception as e:
            self.socketio.emit("error", {"message": (str(e))})
            print("\n")

            traceback.print_exc()
            print("\n")

    def save_result_image(
        self,
        image,
        command,
        metadata,
        output_dir,
        step_index=None,
        postprocessing=False,
    ):
        try:
            pngwriter = PngWriter(output_dir)

            number_prefix = pngwriter.unique_prefix()

            uuid = uuid4().hex
            truncated_uuid = uuid[:8]

            seed = "unknown_seed"

            if "image" in metadata:
                if "seed" in metadata["image"]:
                    seed = metadata["image"]["seed"]

            filename = f"{number_prefix}.{truncated_uuid}.{seed}"

            if step_index:
                filename += f".{step_index}"
            if postprocessing:
                filename += f".postprocessed"

            filename += ".png"

            path = pngwriter.save_image_and_prompt_to_png(
                image=image,
                dream_prompt=command,
                metadata=metadata,
                name=filename,
            )

            return os.path.abspath(path)

        except Exception as e:
            self.socketio.emit("error", {"message": (str(e))})
            print("\n")

            traceback.print_exc()
            print("\n")

    def make_unique_init_image_filename(self, name):
        try:
            uuid = uuid4().hex
            split = os.path.splitext(name)
            name = f"{split[0]}.{uuid}{split[1]}"
            return name
        except Exception as e:
            self.socketio.emit("error", {"message": (str(e))})
            print("\n")

            traceback.print_exc()
            print("\n")

    def calculate_real_steps(self, steps, strength, has_init_image):
        import math

        return math.floor(strength * steps) if has_init_image else steps

    def write_log_message(self, message):
        """Logs the filename and parameters used to generate or process that image to log file"""
        try:
            message = f"{message}\n"
            with open(self.log_path, "a", encoding="utf-8") as file:
                file.writelines(message)

        except Exception as e:
            self.socketio.emit("error", {"message": (str(e))})
            print("\n")

            traceback.print_exc()
            print("\n")

    def get_image_path_from_url(self, url):
        """Given a url to an image used by the client, returns the absolute file path to that image"""
        try:
            if "init-images" in url:
                return os.path.abspath(
                    os.path.join(self.init_image_path, os.path.basename(url))
                )
            elif "mask-images" in url:
                return os.path.abspath(
                    os.path.join(self.mask_image_path, os.path.basename(url))
                )
            elif "intermediates" in url:
                return os.path.abspath(
                    os.path.join(self.intermediate_path, os.path.basename(url))
                )
            else:
                return os.path.abspath(
                    os.path.join(self.result_path, os.path.basename(url))
                )
        except Exception as e:
            self.socketio.emit("error", {"message": (str(e))})
            print("\n")

            traceback.print_exc()
            print("\n")

    def get_url_from_image_path(self, path):
        """Given an absolute file path to an image, returns the URL that the client can use to load the image"""
        try:
            if "init-images" in path:
                return os.path.join(self.init_image_url, os.path.basename(path))
            elif "mask-images" in path:
                return os.path.join(self.mask_image_url, os.path.basename(path))
            elif "intermediates" in path:
                return os.path.join(self.intermediate_url, os.path.basename(path))
            else:
                return os.path.join(self.result_url, os.path.basename(path))
        except Exception as e:
            self.socketio.emit("error", {"message": (str(e))})
            print("\n")

            traceback.print_exc()
            print("\n")

    def save_file_unique_uuid_name(self, bytes, name, path):
        try:
            uuid = uuid4().hex
            truncated_uuid = uuid[:8]

            split = os.path.splitext(name)
            name = f"{split[0]}.{truncated_uuid}{split[1]}"

            file_path = os.path.join(path, name)

            os.makedirs(os.path.dirname(file_path), exist_ok=True)

            newFile = open(file_path, "wb")
            newFile.write(bytes)

            return file_path
        except Exception as e:
            self.socketio.emit("error", {"message": (str(e))})
            print("\n")

            traceback.print_exc()
            print("\n")


class Progress:
    def __init__(self, generation_parameters=None):
        self.current_step = 1
        self.total_steps = (
            self._calculate_real_steps(
                steps=generation_parameters["steps"],
                strength=generation_parameters["strength"]
                if "strength" in generation_parameters
                else None,
                has_init_image="init_img" in generation_parameters,
            )
            if generation_parameters
            else 1
        )
        self.current_iteration = 1
        self.total_iterations = (
            generation_parameters["iterations"] if generation_parameters else 1
        )
        self.current_status = "Preparing"
        self.is_processing = True
        self.current_status_has_steps = False
        self.has_error = False

    def set_current_step(self, current_step):
        self.current_step = current_step

    def set_total_steps(self, total_steps):
        self.total_steps = total_steps

    def set_current_iteration(self, current_iteration):
        self.current_iteration = current_iteration

    def set_total_iterations(self, total_iterations):
        self.total_iterations = total_iterations

    def set_current_status(self, current_status):
        self.current_status = current_status

    def set_is_processing(self, is_processing):
        self.is_processing = is_processing

    def set_current_status_has_steps(self, current_status_has_steps):
        self.current_status_has_steps = current_status_has_steps

    def set_has_error(self, has_error):
        self.has_error = has_error

    def mark_complete(self):
        self.current_status = "Processing Complete"
        self.current_step = 0
        self.total_steps = 0
        self.current_iteration = 0
        self.total_iterations = 0
        self.is_processing = False

    def to_formatted_dict(
        self,
    ):
        return {
            "currentStep": self.current_step,
            "totalSteps": self.total_steps,
            "currentIteration": self.current_iteration,
            "totalIterations": self.total_iterations,
            "currentStatus": self.current_status,
            "isProcessing": self.is_processing,
            "currentStatusHasSteps": self.current_status_has_steps,
            "hasError": self.has_error,
        }

    def _calculate_real_steps(self, steps, strength, has_init_image):
        return math.floor(strength * steps) if has_init_image else steps


class CanceledException(Exception):
    pass


"""
Crops an image to a bounding box.
"""


def copy_image_from_bounding_box(image, x, y, width, height):
    with image as im:
        bounds = (x, y, x + width, y + height)
        im_cropped = im.crop(bounds)
        return im_cropped


"""
Pastes an image onto another with a bounding box.
"""


def paste_image_into_bounding_box(recipient_image, donor_image, x, y, width, height):
    with recipient_image as im:
        bounds = (x, y, x + width, y + height)
        im.paste(donor_image, bounds)
        return recipient_image<|MERGE_RESOLUTION|>--- conflicted
+++ resolved
@@ -685,10 +685,6 @@
                 step_index = 1
                 nonlocal prior_variations
 
-<<<<<<< HEAD
-
-=======
->>>>>>> 063aaece
                 # paste the inpainting image back onto the original
                 if "init_mask" in generation_parameters:
                     image = paste_image_into_bounding_box(
