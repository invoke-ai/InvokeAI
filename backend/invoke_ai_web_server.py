--- conflicted
+++ resolved
@@ -81,15 +81,12 @@
             ping_timeout=60,
         )
 
-<<<<<<< HEAD
         # Keep Server Alive Route
         @self.app.route('/flaskwebgui-keep-server-alive')
         def keep_alive():
             return {"message": "Server Running"}
 
 
-=======
->>>>>>> 34db28b6
         # Outputs Route
         self.app.config['OUTPUTS_FOLDER'] = os.path.abspath(args.outdir)
 
