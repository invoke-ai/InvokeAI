[build-system]
build-backend = "setuptools.build_meta"
requires = ["setuptools ~= 67.1", "wheel"]

[project]
authors = [{name = "The InvokeAI Project", email = "lincoln.stein@gmail.com"}]
classifiers = [
  "Development Status :: 4 - Beta",
  "Environment :: GPU :: NVIDIA CUDA",
  "Environment :: GPU",
  "Environment :: MacOS X",
  "Intended Audience :: Developers",
  "Intended Audience :: End Users/Desktop",
  "License :: OSI Approved :: MIT License",
  "Operating System :: MacOS",
  "Operating System :: Microsoft :: Windows",
  "Operating System :: POSIX :: Linux",
  "Programming Language :: Python :: 3 :: Only",
  "Programming Language :: Python :: 3",
  "Programming Language :: Python :: 3.10",
  "Programming Language :: Python :: 3.9",
  "Programming Language :: Python",
  "Topic :: Artistic Software",
  "Topic :: Internet :: WWW/HTTP :: WSGI :: Application",
  "Topic :: Internet :: WWW/HTTP :: WSGI :: Server",
  "Topic :: Multimedia :: Graphics",
  "Topic :: Scientific/Engineering :: Artificial Intelligence",
  "Topic :: Scientific/Engineering :: Image Processing",
]
dependencies = [
  "accelerate",
  "albumentations",
  "click",
<<<<<<< HEAD
  "clip_anytorch",
  "compel>=0.1.6",
=======
  "clip_anytorch",          # replacing "clip @ https://github.com/openai/CLIP/archive/eaa22acb90a5876642d0507623e859909230a52d.zip",
  "compel==0.1.7",
>>>>>>> 11a29fdc
  "datasets",
  "diffusers[torch]~=0.13",
  "dnspython==2.2.1",
  "einops",
  "eventlet",
  "facexlib",
  "flask==2.1.3",
  "flask_cors==3.0.10",
  "flask_socketio==5.3.0",
  "flaskwebgui==1.0.3",
  "getpass_asterisk",
  "gfpgan==1.3.8",
  "huggingface-hub>=0.11.1",
  "imageio",
  "imageio-ffmpeg",
  "k-diffusion",
  "kornia",
  "npyscreen",
  "numpy<1.24",
  "omegaconf",
  "opencv-python",
  "picklescan",
  "pillow",
  "prompt-toolkit",
  "pudb",
  "pypatchmatch",
  "pyreadline3",
  "pytorch-lightning==1.7.7",
  "realesrgan",
  "requests==2.28.2",
  "safetensors",
  "scikit-image>=0.19",
  "send2trash",
  "streamlit",
  "taming-transformers-rom1504",
  "test-tube>=0.7.5",
  "torch-fidelity",
  "torch>=1.13.1",
  "torchmetrics",
  "torchvision>=0.14.1",
  "transformers~=4.25",
  "windows-curses; sys_platform=='win32'",
]
description = "An implementation of Stable Diffusion which provides various new features and options to aid the image generation process"
dynamic = ["version"]
keywords = ["AI", "stable-diffusion"]
license = {text = "MIT"}
name = "InvokeAI"
readme = {content-type = "text/markdown", file = "README.md"}
requires-python = ">=3.9, <3.11"

[project.optional-dependencies]
"dev" = [
  "black[jupyter]",
  "flake8",
  "flake8-black",
  "flake8-bugbear",
  "isort",
  "pre-commit",
]
"dist" = ["pip-tools", "pipdeptree", "twine"]
"docs" = [
  "mkdocs-git-revision-date-localized-plugin",
  "mkdocs-material==9.*",
  "mkdocs-redirects==1.2.0",
]
"test" = ["pytest-cov", "pytest>6.0.0"]
"xformers" = [
  "triton; sys_platform=='linux'",
  "xformers~=0.0.16; sys_platform!='darwin'",
]

[project.scripts]

# legacy entrypoints; provided for backwards compatibility
"configure_invokeai.py" = "ldm.invoke.config.invokeai_configure:main"
"invoke.py" = "ldm.invoke.CLI:main"
"merge_embeddings.py" = "ldm.invoke.merge_diffusers:main"
"textual_inversion.py" = "ldm.invoke.training.textual_inversion:main"

# modern entrypoints
"invokeai" = "ldm.invoke.CLI:main"
"invokeai-configure" = "ldm.invoke.config.invokeai_configure:main"
"invokeai-merge" = "ldm.invoke.merge_diffusers:main"
"invokeai-model-install" = "ldm.invoke.config.model_install:main"
"invokeai-ti" = "ldm.invoke.training.textual_inversion:main"
"invokeai-update" = "ldm.invoke.config.invokeai_update:main"

[project.urls]
"Bug Reports" = "https://github.com/invoke-ai/InvokeAI/issues"
"Discord" = "https://discord.gg/ZmtBAhwWhy"
"Documentation" = "https://invoke-ai.github.io/InvokeAI/"
"Homepage" = "https://invoke-ai.github.io/InvokeAI/"
"Source" = "https://github.com/invoke-ai/InvokeAI/"

[tool.setuptools]
license-files = ["LICENSE"]

[tool.setuptools.dynamic]
version = {attr = "ldm.invoke.__version__"}

[tool.setuptools.packages.find]
"include" = [
  "invokeai.assets.web",
  "invokeai.backend*",
  "invokeai.configs*",
  "invokeai.frontend.dist*",
  "ldm*",
]
"where" = ["."]

[tool.setuptools.package-data]
"invokeai.assets.web" = ["**.png"]
"invokeai.configs" = ["**.example", "**.txt", "**.yaml"]
"invokeai.frontend.dist" = ["**"]

[tool.black]
extend-exclude = '''
/(
  # skip legacy scripts
  | scripts/orig_scripts
)/
'''
line-length = 88
target-version = ['py39']

[tool.isort]
atomic = true
extend_skip_glob = ["scripts/orig_scripts/*"]
filter_files = true
line_length = 88
profile = "black"
py_version = 39
remove_redundant_aliases = true
skip_gitignore = true
src_paths = ["installer", "invokeai", "ldm", "tests"]
virtual_env = ".venv"

[tool.coverage.run]
branch = true
parallel = true

[tool.coverage.report]
skip_covered = true
skip_empty = true

[tool.coverage.paths]
source = ["invokeai/backend", "ldm/invoke"]

[tool.pytest.ini_options]
addopts = ["--cov=invokeai/backend", "--cov=ldm/invoke"]<|MERGE_RESOLUTION|>--- conflicted
+++ resolved
@@ -31,13 +31,8 @@
   "accelerate",
   "albumentations",
   "click",
-<<<<<<< HEAD
-  "clip_anytorch",
-  "compel>=0.1.6",
-=======
-  "clip_anytorch",          # replacing "clip @ https://github.com/openai/CLIP/archive/eaa22acb90a5876642d0507623e859909230a52d.zip",
+  "clip_anytorch",                         # replacing "clip @ https://github.com/openai/CLIP/archive/eaa22acb90a5876642d0507623e859909230a52d.zip",
   "compel==0.1.7",
->>>>>>> 11a29fdc
   "datasets",
   "diffusers[torch]~=0.13",
   "dnspython==2.2.1",
