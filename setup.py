import sys
import os
import re
from setuptools import setup, find_packages

def list_files(directory):
    listing = list()
    for root, dirs, files in os.walk(directory,topdown=False):
        pair = (root,[os.path.join(root,f) for f in files])
        listing.append(pair)
    return listing

<<<<<<< HEAD
VERSION = '2.3.0+a0'
=======
def get_version()->str:
    from ldm.invoke import __version__ as version
    return version

# The canonical version number is stored in the file ldm/invoke/_version.py
VERSION = get_version()
>>>>>>> c855d2a3
DESCRIPTION = ('An implementation of Stable Diffusion which provides various new features'
               ' and options to aid the image generation process')
LONG_DESCRIPTION = ('This version of Stable Diffusion features a slick WebGUI, an'
                    ' interactive command-line script that combines text2img and img2img'
                    ' functionality in a "dream bot" style interface, and multiple features'
                    ' and other enhancements.')
HOMEPAGE = 'https://github.com/invoke-ai/InvokeAI'
FRONTEND_FILES = list_files('frontend/dist')
FRONTEND_FILES.append(('assets',['assets/caution.png']))
print(FRONTEND_FILES)

REQUIREMENTS=[
    'accelerate',
    'albumentations',
    'diffusers',
    'eventlet',
    'flask_cors',
    'flask_socketio',
    'flaskwebgui',
    'getpass_asterisk',
    'imageio-ffmpeg',
    'pyreadline3',
    'realesrgan',
    'send2trash',
    'streamlit',
    'taming-transformers-rom1504',
    'test-tube',
    'torch-fidelity',
    'torch',
    'torchvision',
    'transformers',
    'picklescan',
    'clip',
    'clipseg',
    'gfpgan',
    'k-diffusion',
    'pypatchmatch',
]

setup(
    name='InvokeAI',
    version=VERSION,
    description=DESCRIPTION,
    long_description=LONG_DESCRIPTION,
    author='The InvokeAI Project',
    author_email='lincoln.stein@gmail.com',
    url=HOMEPAGE,
    license='MIT',
    packages=find_packages(exclude=['tests.*']),
    install_requires=REQUIREMENTS,
    dependency_links=['https://download.pytorch.org/whl/torch_stable.html'],
    python_requires='>=3.9, <4',
    classifiers=[
        'Development Status :: 4 - Beta',
        'Environment :: GPU',
        'Environment :: GPU :: NVIDIA CUDA',
        'Environment :: MacOS X',
        'Intended Audience :: End Users/Desktop',
        'Intended Audience :: Developers',
        'License :: OSI Approved :: MIT License',
        'Operating System :: POSIX :: Linux',
        'Operating System :: MacOS',
        'Operating System :: Microsoft :: Windows',
        'Programming Language :: Python :: 3 :: Only,'
        'Programming Language :: Python :: 3.8',
        'Programming Language :: Python :: 3.9',
        'Programming Language :: Python :: 3.10',
        'Topic :: Artistic Software',
        'Topic :: Internet :: WWW/HTTP :: WSGI :: Application',
        'Topic :: Internet :: WWW/HTTP :: WSGI :: Server',
        'Topic :: Multimedia :: Graphics',
        'Topic :: Scientific/Engineering :: Artificial Intelligence',
        'Topic :: Scientific/Engineering :: Image Processing',
    ],
    scripts = ['scripts/invoke.py','scripts/configure_invokeai.py', 'scripts/sd-metadata.py',
               'scripts/preload_models.py', 'scripts/images2prompt.py','scripts/merge_embeddings.py',
               'scripts/textual_inversion_fe.py','scripts/textual_inversion.py'
    ],
    data_files=FRONTEND_FILES,
)<|MERGE_RESOLUTION|>--- conflicted
+++ resolved
@@ -10,16 +10,13 @@
         listing.append(pair)
     return listing
 
-<<<<<<< HEAD
-VERSION = '2.3.0+a0'
-=======
+
 def get_version()->str:
     from ldm.invoke import __version__ as version
     return version
 
 # The canonical version number is stored in the file ldm/invoke/_version.py
 VERSION = get_version()
->>>>>>> c855d2a3
 DESCRIPTION = ('An implementation of Stable Diffusion which provides various new features'
                ' and options to aid the image generation process')
 LONG_DESCRIPTION = ('This version of Stable Diffusion features a slick WebGUI, an'
