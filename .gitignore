--- conflicted
+++ resolved
@@ -76,9 +76,6 @@
 # Flask stuff:
 instance/
 .webassets-cache
-
-# WebUI temp files:
-img2img-tmp.png
 
 # Scrapy stuff:
 .scrapy
@@ -187,19 +184,10 @@
 # If it's a Mac
 .DS_Store
 
-<<<<<<< HEAD
-
-# GFPGAN downloads stuff here on first run
-gfpgan/
-
-# Let the frontend manage its own .gitignore
-!frontend/*
-=======
 # Let the frontend manage its own gitignore
 !frontend/*
 
 # Scratch folder
 .scratch/
 .vscode/
-gfpgan/
->>>>>>> 2b10b1bd
+gfpgan/