--- conflicted
+++ resolved
@@ -200,21 +200,7 @@
             return None
 
         mconfig = self.config[model_name]
-<<<<<<< HEAD
-=======
         config = mconfig.config
-        weights = mconfig.weights
-        vae = mconfig.get('vae',None)
-        width = mconfig.width
-        height = mconfig.height
-
-        if not os.path.isabs(weights):
-            weights = os.path.normpath(os.path.join(Globals.root,weights))
-        # scan model
-        self._scan_model(model_name, weights)
-
-        print(f'>> Loading {model_name} from {weights}')
->>>>>>> c79ec204
 
         # for usage statistics
         if self._has_cuda():
@@ -224,12 +210,13 @@
         tic = time.time()
 
         # this does the work
-<<<<<<< HEAD
+        if not os.path.isabs(config):
+            config = os.path.join(Globals.root,config)
         model_format = mconfig.get('format', 'ckpt')
         if model_format == 'ckpt':
             weights = mconfig.weights
             print(f'>> Loading {model_name} from {weights}')
-            model, width, height, model_hash = self._load_ckpt_model(mconfig)
+            model, width, height, model_hash = self._load_ckpt_model(model_name, mconfig)
         elif model_format == 'diffusers':
             model, width, height, model_hash = self._load_diffusers_model(mconfig)
         else:
@@ -247,21 +234,20 @@
             )
         return model, width, height, model_hash
 
-    def _load_ckpt_model(self, mconfig):
+    def _load_ckpt_model(self, model_name, mconfig):
         config = mconfig.config
         weights = mconfig.weights
         vae = mconfig.get('vae', None)
         width = mconfig.width
         height = mconfig.height
 
+        if not os.path.isabs(weights):
+            weights = os.path.normpath(os.path.join(Globals.root,weights))
+        # scan model
+        self._scan_model(model_name, weights)
+
         c = OmegaConf.load(config)
         with open(weights, 'rb') as f:
-=======
-        if not os.path.isabs(config):
-            config = os.path.join(Globals.root,config)
-        c     = OmegaConf.load(config)
-        with open(weights,'rb') as f:
->>>>>>> c79ec204
             weight_bytes = f.read()
         model_hash = self._cached_sha256(weights, weight_bytes)
         pl_sd = torch.load(io.BytesIO(weight_bytes), map_location='cpu')
@@ -316,6 +302,8 @@
             raise ValueError("Model config must specify either repo_name or path.")
 
         print(f'>> Loading diffusers model from {name_or_path}')
+
+        # TODO: scan weights maybe?
 
         if self.precision == 'float16':
             print('   | Using faster float16 precision')
