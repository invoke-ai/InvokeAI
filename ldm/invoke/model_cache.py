'''
Manage a cache of Stable Diffusion model files for fast switching. 
They are moved between GPU and CPU as necessary. If CPU memory falls
below a preset minimum, the least recently used model will be
cleared and loaded from disk when next needed.
'''

import torch
import os
import io
import time
import gc
import hashlib
import psutil
import sys
import transformers
import traceback
import os
from omegaconf import OmegaConf
from omegaconf.errors import ConfigAttributeError
from ldm.util import instantiate_from_config
<<<<<<< HEAD
from ldm.invoke.globals import Globals
=======
from picklescan.scanner import scan_file_path

>>>>>>> d998b2f8

DEFAULT_MAX_MODELS=2

class ModelCache(object):
    def __init__(self, config:OmegaConf, device_type:str, precision:str, max_loaded_models=DEFAULT_MAX_MODELS):
        '''
        Initialize with the path to the models.yaml config file,
        the torch device type, and precision. The optional
        min_avail_mem argument specifies how much unused system
        (CPU) memory to preserve. The cache of models in RAM will
        grow until this value is approached. Default is 2G.
        '''
        # prevent nasty-looking CLIP log message
        transformers.logging.set_verbosity_error()
        self.config = config
        self.precision = precision
        self.device = torch.device(device_type)
        self.max_loaded_models = max_loaded_models
        self.models = {}
        self.stack = []  # this is an LRU FIFO
        self.current_model = None

    def valid_model(self, model_name:str)->bool:
        '''
        Given a model name, returns True if it is a valid
        identifier.
        '''
        return model_name in self.config
    
    def get_model(self, model_name:str):
        '''
        Given a model named identified in models.yaml, return
        the model object. If in RAM will load into GPU VRAM.
        If on disk, will load from there.
        '''
        if not self.valid_model(model_name):
            print(f'** "{model_name}" is not a known model name. Please check your models.yaml file')
            return self.current_model

        if self.current_model != model_name:
            if model_name not in self.models: # make room for a new one
                self._make_cache_room()
            self.offload_model(self.current_model)
        
        if model_name in self.models:
            requested_model = self.models[model_name]['model']
            print(f'>> Retrieving model {model_name} from system RAM cache')
            self.models[model_name]['model'] = self._model_from_cpu(requested_model)
            width = self.models[model_name]['width']
            height = self.models[model_name]['height']
            hash = self.models[model_name]['hash']
        else: # we're about to load a new model, so potentially offload the least recently used one
            try:
                requested_model, width, height, hash = self._load_model(model_name)
                self.models[model_name] = {}
                self.models[model_name]['model'] = requested_model
                self.models[model_name]['width'] = width
                self.models[model_name]['height'] = height
                self.models[model_name]['hash'] = hash
            except Exception as e:
                print(f'** model {model_name} could not be loaded: {str(e)}')
                print(traceback.format_exc())
                print(f'** restoring {self.current_model}')
                self.get_model(self.current_model)
                return None
        
        self.current_model = model_name
        self._push_newest_model(model_name)
        return {
            'model':requested_model,
            'width':width,
            'height':height,
            'hash': hash
        }

    def default_model(self) -> str:
        '''
        Returns the name of the default model, or None
        if none is defined.
        '''
        for model_name in self.config:
            if self.config[model_name].get('default',False):
                return model_name
        return None

    def set_default_model(self,model_name:str):
        '''
        Set the default model. The change will not take
        effect until you call model_cache.commit()
        '''
        print(f'DEBUG: before set_default_model()\n{OmegaConf.to_yaml(self.config)}')
        assert model_name in self.models,f"unknown model '{model_name}'"
        config = self.config
        for model in config:
            config[model].pop('default',None)
        config[model_name]['default'] = True
        print(f'DEBUG: after set_default_model():\n{OmegaConf.to_yaml(self.config)}')

    def list_models(self) -> dict:
        '''
        Return a dict of models in the format:
        { model_name1: {'status': ('active'|'cached'|'not loaded'),
                        'description': description,
                       },
          model_name2: { etc }
        '''
        result = {}
        for name in self.config:
            try:
                description = self.config[name].description
            except ConfigAttributeError:
                description = '<no description>'
            if self.current_model == name:
                status = 'active'
            elif name in self.models:
                status = 'cached'
            else:
                status = 'not loaded'
            result[name]={}
            result[name]['status']=status
            result[name]['description']=description
        return result
    
    def print_models(self):
        '''
        Print a table of models, their descriptions, and load status
        '''
        models = self.list_models()
        for name in models:
            line = f'{name:25s} {models[name]["status"]:>10s}  {models[name]["description"]}'
            if models[name]['status'] == 'active':
                print(f'\033[1m{line}\033[0m')
            else:
                print(line)

    def del_model(self, model_name:str) ->bool:
        '''
        Delete the named model.
        '''
        omega = self.config
        del omega[model_name]
        if model_name in self.stack:
            self.stack.remove(model_name)
        return True

    def add_model(self, model_name:str, model_attributes:dict, clobber=False) ->True:
        '''
        Update the named model with a dictionary of attributes. Will fail with an
        assertion error if the name already exists. Pass clobber=True to overwrite.
        On a successful update, the config will be changed in memory and the
        method will return True. Will fail with an assertion error if provided
        attributes are incorrect or the model name is missing.
        '''
        omega = self.config
        # check that all the required fields are present
        for field in ('description','weights','height','width','config'):
            assert field in model_attributes, f'required field {field} is missing'

        assert (clobber or model_name not in omega), f'attempt to overwrite existing model definition "{model_name}"'
        config = omega[model_name] if model_name in omega else {}
        for field in model_attributes:
            config[field] = model_attributes[field]

        omega[model_name] = config
        if clobber:
            self._invalidate_cached_model(model_name)
        return True
    
    def _load_model(self, model_name:str):
        """Load and initialize the model from configuration variables passed at object creation time"""
        if model_name not in self.config:
            print(f'"{model_name}" is not a known model name. Please check your models.yaml file')
            return None

        mconfig = self.config[model_name]
        config = mconfig.config
        weights = mconfig.weights
        vae = mconfig.get('vae',None)
        width = mconfig.width
        height = mconfig.height

<<<<<<< HEAD
        if not os.path.isabs(weights):
            weights = os.path.normpath(os.path.join(Globals.root,weights))
=======
        # scan model
        self._scan_model(model_name, weights)
>>>>>>> d998b2f8

        print(f'>> Loading {model_name} from {weights}')

        # for usage statistics
        if self._has_cuda():
            torch.cuda.reset_peak_memory_stats()
            torch.cuda.empty_cache()

        tic = time.time()

        # this does the work
        if not os.path.isabs(config):
            config = os.path.join(Globals.root,config)
        c     = OmegaConf.load(config)
        with open(weights,'rb') as f:
            weight_bytes = f.read()
        model_hash  = self._cached_sha256(weights,weight_bytes)
        pl_sd = torch.load(io.BytesIO(weight_bytes), map_location='cpu')
        del weight_bytes
        sd    = pl_sd['state_dict']
        model = instantiate_from_config(c.model)
        m, u  = model.load_state_dict(sd, strict=False)

        if self.precision == 'float16':
            print('   | Using faster float16 precision')
            model.to(torch.float16)
        else:
            print('   | Using more accurate float32 precision')

        # look and load a matching vae file. Code borrowed from AUTOMATIC1111 modules/sd_models.py
        if vae:
            if not os.path.isabs(vae):
                vae = os.path.normpath(os.path.join(Globals.root,vae))
            if os.path.exists(vae):
                print(f'   | Loading VAE weights from: {vae}')
                vae_ckpt = torch.load(vae, map_location="cpu")
                vae_dict = {k: v for k, v in vae_ckpt["state_dict"].items() if k[0:4] != "loss"}
                model.first_stage_model.load_state_dict(vae_dict, strict=False)
            else:
                print(f'   | VAE file {vae} not found. Skipping.')

        model.to(self.device)
        # model.to doesn't change the cond_stage_model.device used to move the tokenizer output, so set it here
        model.cond_stage_model.device = self.device
        
        model.eval()

        for m in model.modules():
            if isinstance(m, (torch.nn.Conv2d, torch.nn.ConvTranspose2d)):
                m._orig_padding_mode = m.padding_mode

        # usage statistics
        toc = time.time()
        print(f'>> Model loaded in', '%4.2fs' % (toc - tic))
        if self._has_cuda():
            print(
                '>> Max VRAM used to load the model:',
                '%4.2fG' % (torch.cuda.max_memory_allocated() / 1e9),
                '\n>> Current VRAM usage:'
                '%4.2fG' % (torch.cuda.memory_allocated() / 1e9),
            )
        return model, width, height, model_hash
        
    def offload_model(self, model_name:str):
        '''
        Offload the indicated model to CPU. Will call
        _make_cache_room() to free space if needed.
        '''
        
        if model_name not in self.models:
            return

        message = f'>> Offloading {model_name} to CPU'
        print(message)
        model = self.models[model_name]['model']
        self.models[model_name]['model'] = self._model_to_cpu(model)

        gc.collect()
        if self._has_cuda():
            torch.cuda.empty_cache()
    
    def _scan_model(self, model_name, checkpoint):
        # scan model
        print(f'>> Scanning Model: {model_name}')
        scan_result = scan_file_path(checkpoint)
        if scan_result.infected_files != 0:
            if scan_result.infected_files == 1:
                print(f'\n### Issues Found In Model: {scan_result.issues_count}')
                print('### WARNING: The model you are trying to load seems to be infected.')
                print('### For your safety, InvokeAI will not load this model.')
                print('### Please use checkpoints from trusted sources.')
                print("### Exiting InvokeAI")
                sys.exit()
            else:
                print('\n### WARNING: InvokeAI was unable to scan the model you are using.')
                from ldm.util import ask_user
                model_safe_check_fail = ask_user('Do you want to to continue loading the model?', ['y', 'n'])
                if model_safe_check_fail.lower() == 'y':
                    pass
                else:
                    print("### Exiting InvokeAI")
                    sys.exit()
        else:
            print('>> Model Scanned. OK!!')

    def _make_cache_room(self):
        num_loaded_models = len(self.models)
        if num_loaded_models >= self.max_loaded_models:
            least_recent_model = self._pop_oldest_model()
            print(f'>> Cache limit (max={self.max_loaded_models}) reached. Purging {least_recent_model}')
            if least_recent_model is not None:
                del self.models[least_recent_model]
                gc.collect()
        
    def print_vram_usage(self):
        if self._has_cuda:
            print ('>> Current VRAM usage: ','%4.2fG' % (torch.cuda.memory_allocated() / 1e9))

    def commit(self,config_file_path:str):
        '''
        Write current configuration out to the indicated file.
        '''
        yaml_str = OmegaConf.to_yaml(self.config)
        tmpfile = os.path.join(os.path.dirname(config_file_path),'new_config.tmp')
        with open(tmpfile, 'w') as outfile:
            outfile.write(self.preamble())
            outfile.write(yaml_str)
        os.rename(tmpfile,config_file_path)

    def preamble(self):
        '''
        Returns the preamble for the config file.
        '''
        return '''# This file describes the alternative machine learning models
# available to InvokeAI script.
#
# To add a new model, follow the examples below. Each
# model requires a model config file, a weights file,
# and the width and height of the images it
# was trained on.
'''

    def _invalidate_cached_model(self,model_name:str):
        self.offload_model(model_name)
        if model_name in self.stack:
            self.stack.remove(model_name)
        self.models.pop(model_name,None)
        
    def _model_to_cpu(self,model):
        if self.device != 'cpu':
            model.cond_stage_model.device = 'cpu'
            model.first_stage_model.to('cpu')
            model.cond_stage_model.to('cpu') 
            model.model.to('cpu')
            return model.to('cpu')
        else:
            return model

    def _model_from_cpu(self,model):
        if self.device != 'cpu':
            model.to(self.device)
            model.first_stage_model.to(self.device)
            model.cond_stage_model.to(self.device)
            model.cond_stage_model.device = self.device
        return model

    def _pop_oldest_model(self):
        '''
        Remove the first element of the FIFO, which ought
        to be the least recently accessed model. Do not
        pop the last one, because it is in active use!
        '''
        return self.stack.pop(0)

    def _push_newest_model(self,model_name:str):
        '''
        Maintain a simple FIFO. First element is always the
        least recent, and last element is always the most recent.
        '''
        try:
            self.stack.remove(model_name)
        except ValueError:
            pass
        self.stack.append(model_name)
        
    def _has_cuda(self):
        return self.device.type == 'cuda'

    def _cached_sha256(self,path,data):
        dirname    = os.path.dirname(path)
        basename   = os.path.basename(path)
        base, _    = os.path.splitext(basename)
        hashpath   = os.path.join(dirname,base+'.sha256')
        if os.path.exists(hashpath) and os.path.getmtime(path) <= os.path.getmtime(hashpath):
            with open(hashpath) as f:
                hash = f.read()
            return hash
        print(f'>> Calculating sha256 hash of weights file')
        tic = time.time()
        sha = hashlib.sha256()
        sha.update(data)
        hash = sha.hexdigest()
        toc = time.time()
        print(f'>> sha256 = {hash}','(%4.2fs)' % (toc - tic))
        with open(hashpath,'w') as f:
            f.write(hash)
        return hash<|MERGE_RESOLUTION|>--- conflicted
+++ resolved
@@ -19,12 +19,8 @@
 from omegaconf import OmegaConf
 from omegaconf.errors import ConfigAttributeError
 from ldm.util import instantiate_from_config
-<<<<<<< HEAD
 from ldm.invoke.globals import Globals
-=======
 from picklescan.scanner import scan_file_path
-
->>>>>>> d998b2f8
 
 DEFAULT_MAX_MODELS=2
 
@@ -206,13 +202,10 @@
         width = mconfig.width
         height = mconfig.height
 
-<<<<<<< HEAD
         if not os.path.isabs(weights):
             weights = os.path.normpath(os.path.join(Globals.root,weights))
-=======
         # scan model
         self._scan_model(model_name, weights)
->>>>>>> d998b2f8
 
         print(f'>> Loading {model_name} from {weights}')
 
