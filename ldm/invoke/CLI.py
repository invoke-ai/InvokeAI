--- conflicted
+++ resolved
@@ -573,13 +573,8 @@
 
     if model_path.startswith(('http:','https:','ftp:')):
         model_name = import_ckpt_model(model_path, gen, opt, completer)
-<<<<<<< HEAD
     elif os.path.exists(model_path) and model_path.endswith(('.ckpt','.safetensors')) and os.path.isfile(model_path):
         model_name = import_ckpt_model(model_path, gen, opt, completer)        
-=======
-    elif os.path.exists(model_path) and model_path.endswith('.ckpt') and os.path.isfile(model_path):
-        model_name = import_ckpt_model(model_path, gen, opt, completer)
->>>>>>> 7473d814
     elif re.match('^[\w.+-]+/[\w.+-]+$',model_path):
         model_name = import_diffuser_model(model_path, gen, opt, completer)
     elif os.path.isdir(model_path):
