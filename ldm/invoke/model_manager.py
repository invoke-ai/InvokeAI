--- conflicted
+++ resolved
@@ -32,23 +32,12 @@
 from omegaconf.dictconfig import DictConfig
 from picklescan.scanner import scan_file_path
 
-<<<<<<< HEAD
-from ldm.invoke.generator.diffusers_pipeline import StableDiffusionGeneratorPipeline
-from ldm.invoke.globals import (
-    Globals,
-    global_autoscan_dir,
-    global_cache_dir,
-    global_models_dir,
-)
-from ldm.util import ask_user, download_with_progress_bar, instantiate_from_config
-=======
 from ldm.invoke.generator.diffusers_pipeline import \
     StableDiffusionGeneratorPipeline
 from ldm.invoke.globals import (Globals, global_autoscan_dir, global_cache_dir,
                                 global_models_dir)
 from ldm.util import (ask_user, download_with_resume,
                       url_attachment_name, instantiate_from_config)
->>>>>>> d38e7170
 
 DEFAULT_MAX_MODELS = 2
 VAE_TO_REPO_ID = {  # hack, see note in convert_and_import()
