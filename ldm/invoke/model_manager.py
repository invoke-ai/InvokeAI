'''
Manage a cache of Stable Diffusion model files for fast switching.
They are moved between GPU and CPU as necessary. If CPU memory falls
below a preset minimum, the least recently used model will be
cleared and loaded from disk when next needed.
'''
from __future__ import annotations

import contextlib
import gc
import hashlib
import io
import os
import sys
import textwrap
import time
import traceback
import warnings
import safetensors.torch
from pathlib import Path
from typing import Union, Any
from ldm.util import download_with_progress_bar

import torch
import safetensors
import transformers
from diffusers import AutoencoderKL, logging as dlogging
from omegaconf import OmegaConf
from omegaconf.dictconfig import DictConfig
from picklescan.scanner import scan_file_path

from ldm.invoke.generator.diffusers_pipeline import StableDiffusionGeneratorPipeline
from ldm.invoke.globals import Globals, global_models_dir, global_autoscan_dir, global_cache_dir
from ldm.util import instantiate_from_config, ask_user

DEFAULT_MAX_MODELS=2

class ModelManager(object):
    def __init__(self, config:OmegaConf, device_type:str, precision:str, max_loaded_models=DEFAULT_MAX_MODELS):
        '''
        Initialize with the path to the models.yaml config file,
        the torch device type, and precision. The optional
        min_avail_mem argument specifies how much unused system
        (CPU) memory to preserve. The cache of models in RAM will
        grow until this value is approached. Default is 2G.
        '''
        # prevent nasty-looking CLIP log message
        transformers.logging.set_verbosity_error()
        self.config = config
        self.precision = precision
        self.device = torch.device(device_type)
        self.max_loaded_models = max_loaded_models
        self.models = {}
        self.stack = []  # this is an LRU FIFO
        self.current_model = None

    def valid_model(self, model_name:str)->bool:
        '''
        Given a model name, returns True if it is a valid
        identifier.
        '''
        return model_name in self.config

    def get_model(self, model_name:str):
        '''
        Given a model named identified in models.yaml, return
        the model object. If in RAM will load into GPU VRAM.
        If on disk, will load from there.
        '''
        if not self.valid_model(model_name):
            print(f'** "{model_name}" is not a known model name. Please check your models.yaml file')
            return self.current_model

        if self.current_model != model_name:
            if model_name not in self.models: # make room for a new one
                self._make_cache_room()
            self.offload_model(self.current_model)

        if model_name in self.models:
            requested_model = self.models[model_name]['model']
            print(f'>> Retrieving model {model_name} from system RAM cache')
            self.models[model_name]['model'] = self._model_from_cpu(requested_model)
            width = self.models[model_name]['width']
            height = self.models[model_name]['height']
            hash = self.models[model_name]['hash']

        else: # we're about to load a new model, so potentially offload the least recently used one
            requested_model, width, height, hash = self._load_model(model_name)
            self.models[model_name] = {
                'model': requested_model,
                'width': width,
                'height': height,
                'hash': hash,
            }

        self.current_model = model_name
        self._push_newest_model(model_name)
        return {
            'model':requested_model,
            'width':width,
            'height':height,
            'hash': hash
        }

    def default_model(self) -> str | None:
        '''
        Returns the name of the default model, or None
        if none is defined.
        '''
        for model_name in self.config:
            if self.config[model_name].get('default'):
                return model_name

    def set_default_model(self,model_name:str) -> None:
        '''
        Set the default model. The change will not take
        effect until you call model_manager.commit()
        '''
        assert model_name in self.models,f"unknown model '{model_name}'"

        config = self.config
        for model in config:
            config[model].pop('default',None)
        config[model_name]['default'] = True

    def model_info(self, model_name:str)->dict:
        '''
        Given a model name returns the OmegaConf (dict-like) object describing it.
        '''
        if model_name not in self.config:
            return None
        return self.config[model_name]

    def model_names(self)->list[str]:
        '''
        Return a list consisting of all the names of models defined in models.yaml
        '''
        return list(self.config.keys())

    def is_legacy(self,model_name:str)->bool:
        '''
        Return true if this is a legacy (.ckpt) model
        '''
        info = self.model_info(model_name)
        if 'weights' in info and info['weights'].endswith('.ckpt'):
            return True
        return False

    def list_models(self) -> dict:
        '''
        Return a dict of models in the format:
        { model_name1: {'status': ('active'|'cached'|'not loaded'),
                        'description': description,
                        'format': ('ckpt'|'diffusers'|'vae'),
                       },
          model_name2: { etc }
        Please use model_manager.models() to get all the model names,
        model_manager.model_info('model-name') to get the stanza for the model
        named 'model-name', and model_manager.config to get the full OmegaConf
        object derived from models.yaml
        '''
        models = {}
        for name in self.config:
            stanza = self.config[name]

            # don't include VAEs in listing (legacy style)
            if 'config' in stanza and '/VAE/' in stanza['config']:
                continue
            
            models[name] = dict()
            format = stanza.get('format','ckpt') # Determine Format

            # Common Attribs
            description = stanza.get('description', None)
            if self.current_model == name:
                status = 'active'
            elif name in self.models:
                status = 'cached'
            else:
                status = 'not loaded'
            models[name].update(
                description = description,
                format = format,
                status = status,
            )
            
            # Checkpoint Config Parse
            if format == 'ckpt':
                models[name].update(
                    config = str(stanza.get('config', None)),
                    weights = str(stanza.get('weights', None)),
                    vae = str(stanza.get('vae', None)),
                    width = str(stanza.get('width', 512)),
                    height = str(stanza.get('height', 512)),
                )
                
            # Diffusers Config Parse
            if (vae := stanza.get('vae',None)):
                if isinstance(vae,DictConfig):
                    vae = dict(
                        repo_id = str(vae.get('repo_id',None)),
                        path = str(vae.get('path',None)),
                        subfolder = str(vae.get('subfolder',None))
                    )
                    
            if format == 'diffusers':
                models[name].update(
<<<<<<< HEAD
=======
                    description = description,
                    format = format,
>>>>>>> ee1b9654
                    vae = vae,
                    repo_id = str(stanza.get('repo_id', None)),
                    path = str(stanza.get('path',None)),
                )
        
        return models

    def print_models(self) -> None:
        '''
        Print a table of models, their descriptions, and load status
        '''
        models = self.list_models()
        for name in models:
            if models[name]['format'] == 'vae':
                continue
            line = f'{name:25s} {models[name]["status"]:>10s}  {models[name]["format"]:10s} {models[name]["description"]}'
            if models[name]['status'] == 'active':
                line = f'\033[1m{line}\033[0m'
            print(line)

    def del_model(self, model_name:str) -> None:
        '''
        Delete the named model.
        '''
        omega = self.config
        del omega[model_name]
        if model_name in self.stack:
            self.stack.remove(model_name)

    def add_model(self, model_name:str, model_attributes:dict, clobber:bool=False) -> None:
        '''
        Update the named model with a dictionary of attributes. Will fail with an
        assertion error if the name already exists. Pass clobber=True to overwrite.
        On a successful update, the config will be changed in memory and the
        method will return True. Will fail with an assertion error if provided
        attributes are incorrect or the model name is missing.
        '''
        omega = self.config
        assert 'format' in model_attributes, 'missing required field "format"'
        if model_attributes['format']=='diffusers':
            assert 'description' in model_attributes, 'required field "description" is missing'
            assert 'path' in model_attributes or 'repo_id' in model_attributes,'model must have either the "path" or "repo_id" fields defined'
        else:
            for field in ('description','weights','height','width','config'):
                assert field in model_attributes, f'required field {field} is missing'

        assert (clobber or model_name not in omega), f'attempt to overwrite existing model definition "{model_name}"'

        if model_name not in omega:
            omega[model_name] = dict()
        omega[model_name].update(model_attributes,merge=False)
        if 'weights' in omega[model_name]:
            omega[model_name]['weights'].replace('\\','/')

        if clobber:
            self._invalidate_cached_model(model_name)

    def _load_model(self, model_name:str):
        """Load and initialize the model from configuration variables passed at object creation time"""
        if model_name not in self.config:
            print(f'"{model_name}" is not a known model name. Please check your models.yaml file')
            return

        mconfig = self.config[model_name]

        # for usage statistics
        if self._has_cuda():
            torch.cuda.reset_peak_memory_stats()
            torch.cuda.empty_cache()

        tic = time.time()

        # this does the work
        model_format = mconfig.get('format', 'ckpt')
        if model_format == 'ckpt':
            weights = mconfig.weights
            print(f'>> Loading {model_name} from {weights}')
            model, width, height, model_hash = self._load_ckpt_model(model_name, mconfig)
        elif model_format == 'diffusers':
            with warnings.catch_warnings():
                warnings.simplefilter('ignore')
                model, width, height, model_hash = self._load_diffusers_model(mconfig)
        else:
            raise NotImplementedError(f"Unknown model format {model_name}: {model_format}")

        # usage statistics
        toc = time.time()
        print('>> Model loaded in', '%4.2fs' % (toc - tic))
        if self._has_cuda():
            print(
                '>> Max VRAM used to load the model:',
                '%4.2fG' % (torch.cuda.max_memory_allocated() / 1e9),
                '\n>> Current VRAM usage:'
                '%4.2fG' % (torch.cuda.memory_allocated() / 1e9),
            )
        return model, width, height, model_hash

    def _load_ckpt_model(self, model_name, mconfig):
        config = mconfig.config
        weights = mconfig.weights
        vae = mconfig.get('vae')
        width = mconfig.width
        height = mconfig.height

        if not os.path.isabs(config):
            config = os.path.join(Globals.root,config)
        if not os.path.isabs(weights):
            weights = os.path.normpath(os.path.join(Globals.root,weights))
        # scan model
        self.scan_model(model_name, weights)

        print(f'>> Loading {model_name} from {weights}')

        # for usage statistics
        if self._has_cuda():
            torch.cuda.reset_peak_memory_stats()
            torch.cuda.empty_cache()

        tic = time.time()

        # this does the work
        if not os.path.isabs(config):
            config = os.path.join(Globals.root,config)
        omega_config = OmegaConf.load(config)
        with open(weights,'rb') as f:
            weight_bytes = f.read()
        model_hash = self._cached_sha256(weights, weight_bytes)
        sd = None
        if weights.endswith('.safetensors'):
            sd = safetensors.torch.load(weight_bytes)
        else:
            sd = torch.load(io.BytesIO(weight_bytes), map_location='cpu')
        del weight_bytes
        # merged models from auto11 merge board are flat for some reason
        if 'state_dict' in sd:
            sd = sd['state_dict']

        print('   | Forcing garbage collection prior to loading new model')
        gc.collect()
        model = instantiate_from_config(omega_config.model)
        model.load_state_dict(sd, strict=False)

        if self.precision == 'float16':
            print('   | Using faster float16 precision')
            model.to(torch.float16)
        else:
            print('   | Using more accurate float32 precision')

        # look and load a matching vae file. Code borrowed from AUTOMATIC1111 modules/sd_models.py
        if vae:
            if not os.path.isabs(vae):
                vae = os.path.normpath(os.path.join(Globals.root,vae))
            if os.path.exists(vae):
                print(f'   | Loading VAE weights from: {vae}')
                vae_ckpt = torch.load(vae, map_location="cpu")
                vae_dict = {k: v for k, v in vae_ckpt["state_dict"].items() if k[0:4] != "loss"}
                model.first_stage_model.load_state_dict(vae_dict, strict=False)
            else:
                print(f'   | VAE file {vae} not found. Skipping.')

        model.to(self.device)
        # model.to doesn't change the cond_stage_model.device used to move the tokenizer output, so set it here
        model.cond_stage_model.device = self.device

        model.eval()

        for module in model.modules():
            if isinstance(module, (torch.nn.Conv2d, torch.nn.ConvTranspose2d)):
                module._orig_padding_mode = module.padding_mode

        # usage statistics
        toc = time.time()
        print('>> Model loaded in', '%4.2fs' % (toc - tic))

        if self._has_cuda():
            print(
                '>> Max VRAM used to load the model:',
                '%4.2fG' % (torch.cuda.max_memory_allocated() / 1e9),
                '\n>> Current VRAM usage:'
                '%4.2fG' % (torch.cuda.memory_allocated() / 1e9),
            )

        return model, width, height, model_hash

    def _load_diffusers_model(self, mconfig):
        name_or_path = self.model_name_or_path(mconfig)
        using_fp16 = self.precision == 'float16'

        print(f'>> Loading diffusers model from {name_or_path}')
        if using_fp16:
            print('  | Using faster float16 precision')
        else:
            print('  | Using more accurate float32 precision')

        # TODO: scan weights maybe?
        pipeline_args: dict[str, Any] = dict(
            safety_checker=None,
            local_files_only=not Globals.internet_available
        )
        if 'vae' in mconfig:
             vae = self._load_vae(mconfig['vae'])
             pipeline_args.update(vae=vae)
        if not isinstance(name_or_path,Path):
            pipeline_args.update(cache_dir=global_cache_dir('diffusers'))
        if using_fp16:
            pipeline_args.update(torch_dtype=torch.float16)
            fp_args_list = [{'revision':'fp16'},{}]
        else:
            fp_args_list = [{}]

        verbosity = dlogging.get_verbosity()
        dlogging.set_verbosity_error()

        pipeline = None
        for fp_args in fp_args_list:
            try:
                pipeline = StableDiffusionGeneratorPipeline.from_pretrained(
                    name_or_path,
                    **pipeline_args,
                    **fp_args,
                )

            except OSError as e:
                if str(e).startswith('fp16 is not a valid'):
                    print(f'Could not fetch half-precision version of model {name_or_path}; fetching full-precision instead')
                else:
                    print(f'An unexpected error occurred while downloading the model: {e})')
            if pipeline:
                break

        dlogging.set_verbosity(verbosity)
        assert pipeline is not None, OSError(f'"{name_or_path}" could not be loaded')

        pipeline.to(self.device)

        model_hash = self._diffuser_sha256(name_or_path)

        # square images???
        width = pipeline.unet.config.sample_size * pipeline.vae_scale_factor
        height = width

        print(f'  | Default image dimensions = {width} x {height}')

        return pipeline, width, height, model_hash

    def model_name_or_path(self, model_name:Union[str,DictConfig]) -> str | Path:
        if isinstance(model_name,DictConfig):
            mconfig = model_name
        elif model_name in self.config:
            mconfig = self.config[model_name]
        else:
            raise ValueError(f'"{model_name}" is not a known model name. Please check your models.yaml file')

        if 'path' in mconfig:
            path = Path(mconfig['path'])
            if not path.is_absolute():
                path = Path(Globals.root, path).resolve()
            return path
        elif 'repo_id' in mconfig:
            return mconfig['repo_id']
        else:
            raise ValueError("Model config must specify either repo_id or path.")

    def offload_model(self, model_name:str) -> None:
        '''
        Offload the indicated model to CPU. Will call
        _make_cache_room() to free space if needed.
        '''
        if model_name not in self.models:
            return

        print(f'>> Offloading {model_name} to CPU')
        model = self.models[model_name]['model']
        self.models[model_name]['model'] = self._model_to_cpu(model)

        gc.collect()
        if self._has_cuda():
            torch.cuda.empty_cache()

    def scan_model(self, model_name, checkpoint):
        '''
        Apply picklescanner to the indicated checkpoint and issue a warning
        and option to exit if an infected file is identified.
        '''
        # scan model
        print(f'>> Scanning Model: {model_name}')
        scan_result = scan_file_path(checkpoint)
        if scan_result.infected_files != 0:
            if scan_result.infected_files == 1:
                print(f'\n### Issues Found In Model: {scan_result.issues_count}')
                print('### WARNING: The model you are trying to load seems to be infected.')
                print('### For your safety, InvokeAI will not load this model.')
                print('### Please use checkpoints from trusted sources.')
                print("### Exiting InvokeAI")
                sys.exit()
            else:
                print('\n### WARNING: InvokeAI was unable to scan the model you are using.')
                model_safe_check_fail = ask_user('Do you want to to continue loading the model?', ['y', 'n'])
                if model_safe_check_fail.lower() != 'y':
                    print("### Exiting InvokeAI")
                    sys.exit()
        else:
            print('>> Model scanned ok!')

    def import_diffuser_model(self,
                        repo_or_path:Union[str,Path],
                        model_name:str=None,
                        description:str=None,
                        commit_to_conf:Path=None,
                        )->bool:
        '''
        Attempts to install the indicated diffuser model and returns True if successful.

        "repo_or_path" can be either a repo-id or a path-like object corresponding to the
        top of a downloaded diffusers directory.

        You can optionally provide a model name and/or description. If not provided,
        then these will be derived from the repo name. If you provide a commit_to_conf
        path to the configuration file, then the new entry will be committed to the
        models.yaml file.
        '''
        model_name = model_name or Path(repo_or_path).stem
        description = description or f'imported diffusers model {model_name}'
        new_config = dict(
            description=description,
            format='diffusers',
        )
        if isinstance(repo_or_path,Path) and repo_or_path.exists():
            new_config.update(path=repo_or_path)
        else:
            new_config.update(repo_id=repo_or_path)

        self.add_model(model_name, new_config, True)
        if commit_to_conf:
            self.commit(commit_to_conf)
        return True

    def import_ckpt_model(self,
                    weights:Union[str,Path],
                    config:Union[str,Path]='configs/stable-diffusion/v1-inference.yaml',
                    model_name:str=None,
                    model_description:str=None,
                    commit_to_conf:Path=None,
    )->bool:
        '''
        Attempts to install the indicated ckpt file and returns True if successful.

        "weights" can be either a path-like object corresponding to a local .ckpt file 
        or a http/https URL pointing to a remote model.

        "config" is the model config file to use with this ckpt file. It defaults to
        v1-inference.yaml. If a URL is provided, the config will be downloaded.
        
        You can optionally provide a model name and/or description. If not provided,
        then these will be derived from the weight file name. If you provide a commit_to_conf
        path to the configuration file, then the new entry will be committed to the
        models.yaml file.
        '''
        weights_path = self._resolve_path(weights,'models/ldm/stable-diffusion-v1')
        config_path  = self._resolve_path(config,'configs/stable-diffusion')

        if weights_path is None or not weights_path.exists():
            return False
        if config_path is None or not config_path.exists():
            return False
            
        model_name = model_name or Path(weights).stem
        model_description = model_description or f'imported stable diffusion weights file {model_name}'
        new_config = dict(
            weights=str(weights_path),
            config=str(config_path),
            description=model_description,
            format='ckpt',
            width=512,
            height=512
        )
        self.add_model(model_name, new_config, True)
        if commit_to_conf:
            self.commit(commit_to_conf)
        return True
                       
    def autoconvert_weights(
            self,
            conf_path:Path,
            weights_directory:Path=None,
            dest_directory:Path=None,
    ):
        '''
        Scan the indicated directory for .ckpt files, convert into diffuser models,
        and import.
        '''
        weights_directory = weights_directory or global_autoscan_dir()
        dest_directory = dest_directory or Path(global_models_dir(), 'optimized-ckpts')

        print('>> Checking for unconverted .ckpt files in {weights_directory}')
        ckpt_files = dict()
        for root, dirs, files in os.walk(weights_directory):
            for f in files:
                if not f.endswith('.ckpt'):
                    continue
                basename = Path(f).stem
                dest = Path(dest_directory,basename)
                if not dest.exists():
                    ckpt_files[Path(root,f)]=dest

        if len(ckpt_files)==0:
            return

        print(f'>> New .ckpt file(s) found in {weights_directory}. Optimizing and importing...')
        for ckpt in ckpt_files:
            self.convert_and_import(ckpt, ckpt_files[ckpt])
        self.commit(conf_path)

    def convert_and_import(self,
                           ckpt_path:Path,
                           diffuser_path:Path,
                           model_name=None,
                           model_description=None,
                           commit_to_conf:Path=None,
    )->dict:
        '''
        Convert a legacy ckpt weights file to diffuser model and import
        into models.yaml.
        '''
        new_config = None
        from ldm.invoke.ckpt_to_diffuser import convert_ckpt_to_diffuser
        import transformers
        if diffuser_path.exists():
            print(f'ERROR: The path {str(diffuser_path)} already exists. Please move or remove it and try again.')
            return

        model_name = model_name or diffuser_path.name
        model_description = model_description or 'Optimized version of {model_name}'
        print(f'>> {model_name}: optimizing (30-60s).')
        try:
            verbosity =transformers.logging.get_verbosity()
            transformers.logging.set_verbosity_error()
            convert_ckpt_to_diffuser(ckpt_path, diffuser_path,extract_ema=True)
            transformers.logging.set_verbosity(verbosity)
            print(f'>> Success. Optimized model is now located at {str(diffuser_path)}')
            print(f'>> Writing new config file entry for {model_name}...',end='')
            new_config = dict(
                path=str(diffuser_path),
                description=model_description,
                format='diffusers',
            )
            self.del_model(model_name)
            self.add_model(model_name, new_config, True)
            if commit_to_conf:
                self.commit(commit_to_conf)
        except Exception as e:
            print(f'** Conversion failed: {str(e)}')
            traceback.print_exc()
            
        print('done.')
        return new_config

    def del_config(self, model_name:str, gen, opt, completer):
        current_model = gen.model_name
        if model_name == current_model:
            print("** Can't delete active model. !switch to another model first. **")
            return
        gen.model_manager.del_model(model_name)
        gen.model_manager.commit(opt.conf)
        print(f'** {model_name} deleted')
        completer.del_model(model_name)

    def search_models(self, search_folder):
        print(f'>> Finding Models In: {search_folder}')
        models_folder_ckpt = Path(search_folder).glob('**/*.ckpt')
        models_folder_safetensors = Path(search_folder).glob('**/*.safetensors')

        ckpt_files = [x for x in models_folder_ckpt if x.is_file()]
        safetensor_files = [x for x in models_folder_safetensors if x.is_file]

        files = ckpt_files + safetensor_files

        found_models = []
        for file in files:
            found_models.append({
                'name': file.stem,
                'location': str(file.resolve()).replace('\\', '/')
            })

        return search_folder, found_models

    def _make_cache_room(self) -> None:
        num_loaded_models = len(self.models)
        if num_loaded_models >= self.max_loaded_models:
            least_recent_model = self._pop_oldest_model()
            print(f'>> Cache limit (max={self.max_loaded_models}) reached. Purging {least_recent_model}')
            if least_recent_model is not None:
                del self.models[least_recent_model]
                gc.collect()

    def print_vram_usage(self) -> None:
        if self._has_cuda:
            print('>> Current VRAM usage: ','%4.2fG' % (torch.cuda.memory_allocated() / 1e9))

    def commit(self,config_file_path:str) -> None:
        '''
        Write current configuration out to the indicated file.
        '''
        yaml_str = OmegaConf.to_yaml(self.config)
        if not os.path.isabs(config_file_path):
            config_file_path = os.path.normpath(os.path.join(Globals.root,config_file_path))
        tmpfile = os.path.join(os.path.dirname(config_file_path),'new_config.tmp')
        with open(tmpfile, 'w', encoding="utf-8") as outfile:
            outfile.write(self.preamble())
            outfile.write(yaml_str)
        os.replace(tmpfile,config_file_path)

    def preamble(self) -> str:
        '''
        Returns the preamble for the config file.
        '''
        return textwrap.dedent('''\
            # This file describes the alternative machine learning models
            # available to InvokeAI script.
            #
            # To add a new model, follow the examples below. Each
            # model requires a model config file, a weights file,
            # and the width and height of the images it
            # was trained on.
        ''')

    @classmethod
    def migrate_models(cls):
        '''
        Migrate the ~/invokeai/models directory from the legacy format used through 2.2.5
        to the 2.3.0 "diffusers" version. This should be a one-time operation, called at
        script startup time.
        '''
        # Three transformer models to check: bert, clip and safety checker
        legacy_locations = [
            Path('CompVis/stable-diffusion-safety-checker/models--CompVis--stable-diffusion-safety-checker'),
            Path('bert-base-uncased/models--bert-base-uncased'),
            Path('openai/clip-vit-large-patch14/models--openai--clip-vit-large-patch14')
        ]
        models_dir = Path(Globals.root,'models')
        legacy_layout = False
        for model in legacy_locations:
            legacy_layout = legacy_layout or Path(models_dir,model).exists()
        if not legacy_layout:
            return

        print('** Legacy version <= 2.2.5 model directory layout detected. Reorganizing.')
        print('** This is a quick one-time operation.')
        from shutil import move
        
        # transformer files get moved into the hub directory
        hub = models_dir / 'hub'
        os.makedirs(hub, exist_ok=True)
        for model in legacy_locations:
            source = models_dir /model
            if source.exists():
                print(f'DEBUG: Moving {models_dir / model} into hub')
                move(models_dir / model, hub)

        # anything else gets moved into the diffusers directory
        diffusers = models_dir / 'diffusers'
        os.makedirs(diffusers, exist_ok=True)
        for root, dirs, _ in os.walk(models_dir, topdown=False):
            for dir in dirs:
                full_path = Path(root,dir)
                if full_path.is_relative_to(hub) or full_path.is_relative_to(diffusers):
                    continue
                if Path(dir).match('models--*--*'):
                    move(full_path,diffusers)

        # now clean up by removing any empty directories
        empty = [root for root, dirs, files, in os.walk(models_dir) if not len(dirs) and not len(files)]
        for d in empty:
            os.rmdir(d)
        print('** Migration is done. Continuing...')


    def _resolve_path(self, source:Union[str,Path], dest_directory:str)->Path:
        resolved_path = None
        if source.startswith(('http:','https:','ftp:')):
            basename = os.path.basename(source)
            if not os.path.isabs(dest_directory):
                dest_directory = os.path.join(Globals.root,dest_directory)
            dest = os.path.join(dest_directory,basename)
            if download_with_progress_bar(source,dest):
                resolved_path = Path(dest)
        else:
            if not os.path.isabs(source):
                source = os.path.join(Globals.root,source)
            resolved_path = Path(source)
        return resolved_path

    def _invalidate_cached_model(self,model_name:str) -> None:
        self.offload_model(model_name)
        if model_name in self.stack:
            self.stack.remove(model_name)
        self.models.pop(model_name,None)

    def _model_to_cpu(self,model):
        if self.device == 'cpu':
            return model

        # diffusers really really doesn't like us moving a float16 model onto CPU
        import logging
        logging.getLogger('diffusers.pipeline_utils').setLevel(logging.CRITICAL)
        model.cond_stage_model.device = 'cpu'
        model.to('cpu')
        logging.getLogger('pipeline_utils').setLevel(logging.INFO)

        for submodel in ('first_stage_model','cond_stage_model','model'):
            try:
                getattr(model,submodel).to('cpu')
            except AttributeError:
                pass
        return model

    def _model_from_cpu(self,model):
        if self.device == 'cpu':
            return model

        model.to(self.device)
        model.cond_stage_model.device = self.device

        for submodel in ('first_stage_model','cond_stage_model','model'):
            try:
                getattr(model,submodel).to(self.device)
            except AttributeError:
                pass

        return model

    def _pop_oldest_model(self):
        '''
        Remove the first element of the FIFO, which ought
        to be the least recently accessed model. Do not
        pop the last one, because it is in active use!
        '''
        return self.stack.pop(0)

    def _push_newest_model(self,model_name:str) -> None:
        '''
        Maintain a simple FIFO. First element is always the
        least recent, and last element is always the most recent.
        '''
        with contextlib.suppress(ValueError):
            self.stack.remove(model_name)
        self.stack.append(model_name)

    def _has_cuda(self) -> bool:
        return self.device.type == 'cuda'

    def _diffuser_sha256(self,name_or_path:Union[str, Path])->Union[str,bytes]:
        path = None
        if isinstance(name_or_path,Path):
           path = name_or_path
        else:
            owner,repo = name_or_path.split('/')
            path = Path(global_cache_dir('diffusers') / f'models--{owner}--{repo}')
        if not path.exists():
            return None
        hashpath = path / 'checksum.sha256'
        if hashpath.exists() and path.stat().st_mtime <= hashpath.stat().st_mtime:
            with open(hashpath) as f:
                hash = f.read()
            return hash
        print('  | Calculating sha256 hash of model files')
        tic = time.time()
        sha = hashlib.sha256()
        count = 0
        for root, dirs, files in os.walk(path, followlinks=False):
            for name in files:
                count += 1
                with open(os.path.join(root,name),'rb') as f:
                    sha.update(f.read())
        hash = sha.hexdigest()
        toc = time.time()
        print(f'  | sha256 = {hash} ({count} files hashed in','%4.2fs)' % (toc - tic))
        with open(hashpath,'w') as f:
            f.write(hash)
        return hash

    def _cached_sha256(self,path,data) -> Union[str, bytes]:
        dirname    = os.path.dirname(path)
        basename   = os.path.basename(path)
        base, _    = os.path.splitext(basename)
        hashpath   = os.path.join(dirname,base+'.sha256')

        if os.path.exists(hashpath) and os.path.getmtime(path) <= os.path.getmtime(hashpath):
            with open(hashpath) as f:
                hash = f.read()
            return hash

        print('   | Calculating sha256 hash of weights file')
        tic = time.time()
        sha = hashlib.sha256()
        sha.update(data)
        hash = sha.hexdigest()
        toc = time.time()
        print(f'>> sha256 = {hash}','(%4.2fs)' % (toc - tic))

        with open(hashpath,'w') as f:
            f.write(hash)
        return hash

    def _load_vae(self, vae_config):
        vae_args = {}
        name_or_path = self.model_name_or_path(vae_config)
        using_fp16 = self.precision == 'float16'

        vae_args.update(
            cache_dir=global_cache_dir('diffusers'),
            local_files_only=not Globals.internet_available,
        )

        print(f'  | Loading diffusers VAE from {name_or_path}')
        if using_fp16:
            vae_args.update(torch_dtype=torch.float16)
            fp_args_list = [{'revision':'fp16'},{}]
        else:
            print('  | Using more accurate float32 precision')
            fp_args_list = [{}]

        vae = None
        deferred_error = None

        # A VAE may be in a subfolder of a model's repository.
        if 'subfolder' in vae_config:
            vae_args['subfolder'] = vae_config['subfolder']

        for fp_args in fp_args_list:
            # At some point we might need to be able to use different classes here? But for now I think
            # all Stable Diffusion VAE are AutoencoderKL.
            try:
                vae = AutoencoderKL.from_pretrained(name_or_path, **vae_args, **fp_args)
            except OSError as e:
                if str(e).startswith('fp16 is not a valid'):
                    print('  | Half-precision version of model not available; fetching full-precision instead')
                else:
                    deferred_error = e
            if vae:
                break

        if not vae and deferred_error:
            print(f'** Could not load VAE {name_or_path}: {str(deferred_error)}')

        return vae<|MERGE_RESOLUTION|>--- conflicted
+++ resolved
@@ -205,11 +205,6 @@
                     
             if format == 'diffusers':
                 models[name].update(
-<<<<<<< HEAD
-=======
-                    description = description,
-                    format = format,
->>>>>>> ee1b9654
                     vae = vae,
                     repo_id = str(stanza.get('repo_id', None)),
                     path = str(stanza.get('path',None)),
