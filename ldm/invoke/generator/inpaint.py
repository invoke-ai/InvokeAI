'''
ldm.invoke.generator.inpaint descends from ldm.invoke.generator
'''
from __future__ import annotations

import math

import PIL
import cv2
import numpy as np
import torch
from PIL import Image, ImageFilter, ImageOps, ImageChops
<<<<<<< HEAD

from ldm.invoke.generator.diffusers_pipeline import image_resized_to_grid_as_tensor, StableDiffusionGeneratorPipeline
from ldm.invoke.generator.img2img import Img2Img
=======
from skimage.exposure.histogram_matching import match_histograms
from einops import rearrange, repeat
from ldm.invoke.devices             import choose_autocast
from ldm.invoke.generator.img2img   import Img2Img
from ldm.models.diffusion.ddim     import DDIMSampler
from ldm.models.diffusion.ksampler import KSampler
from ldm.invoke.generator.base import downsampling
from ldm.util import debug_image
from ldm.invoke.patchmatch import PatchMatch 
>>>>>>> c8a9848a
from ldm.invoke.globals import Globals
from ldm.util import debug_image

def infill_methods()->list[str]:
    methods = list()
    if PatchMatch.patchmatch_available():
        methods.append('patchmatch')
    methods.append('tile')
    return methods

class Inpaint(Img2Img):
    def __init__(self, model, precision):
        self.inpaint_height = 0
        self.inpaint_width = 0
        self.enable_image_debugging = False
        self.init_latent = None
        self.pil_image = None
        self.pil_mask = None
        self.mask_blur_radius = 0
        self.infill_method = None
        super().__init__(model, precision)

    # Outpaint support code
    def get_tile_images(self, image: np.ndarray, width=8, height=8):
        _nrows, _ncols, depth = image.shape
        _strides = image.strides

        nrows, _m = divmod(_nrows, height)
        ncols, _n = divmod(_ncols, width)
        if _m != 0 or _n != 0:
            return None

        return np.lib.stride_tricks.as_strided(
            np.ravel(image),
            shape=(nrows, ncols, height, width, depth),
            strides=(height * _strides[0], width * _strides[1], *_strides),
            writeable=False
        )

    def infill_patchmatch(self, im: Image.Image) -> Image:
        if im.mode != 'RGBA':
            return im

        # Skip patchmatch if patchmatch isn't available
        if not PatchMatch.patchmatch_available():
            return im

        # Patchmatch (note, we may want to expose patch_size? Increasing it significantly impacts performance though)
        im_patched_np = PatchMatch.inpaint(im.convert('RGB'), ImageOps.invert(im.split()[-1]), patch_size = 3)
        im_patched = Image.fromarray(im_patched_np, mode = 'RGB')
        return im_patched

    def tile_fill_missing(self, im: Image.Image, tile_size: int = 16, seed: int = None) -> Image:
        # Only fill if there's an alpha layer
        if im.mode != 'RGBA':
            return im

        a = np.asarray(im, dtype=np.uint8)

        tile_size = (tile_size, tile_size)

        # Get the image as tiles of a specified size
        tiles = self.get_tile_images(a,*tile_size).copy()

        # Get the mask as tiles
        tiles_mask = tiles[:,:,:,:,3]

        # Find any mask tiles with any fully transparent pixels (we will be replacing these later)
        tmask_shape = tiles_mask.shape
        tiles_mask = tiles_mask.reshape(math.prod(tiles_mask.shape))
        n,ny = (math.prod(tmask_shape[0:2])), math.prod(tmask_shape[2:])
        tiles_mask = (tiles_mask > 0)
        tiles_mask = tiles_mask.reshape((n,ny)).all(axis = 1)

        # Get RGB tiles in single array and filter by the mask
        tshape = tiles.shape
        tiles_all = tiles.reshape((math.prod(tiles.shape[0:2]), * tiles.shape[2:]))
        filtered_tiles = tiles_all[tiles_mask]

        if len(filtered_tiles) == 0:
            return im

        # Find all invalid tiles and replace with a random valid tile
        replace_count = (tiles_mask == False).sum()
        rng = np.random.default_rng(seed = seed)
        tiles_all[np.logical_not(tiles_mask)] = filtered_tiles[rng.choice(filtered_tiles.shape[0], replace_count),:,:,:]

        # Convert back to an image
        tiles_all = tiles_all.reshape(tshape)
        tiles_all = tiles_all.swapaxes(1,2)
        st = tiles_all.reshape((math.prod(tiles_all.shape[0:2]), math.prod(tiles_all.shape[2:4]), tiles_all.shape[4]))
        si = Image.fromarray(st, mode='RGBA')

        return si


    def mask_edge(self, mask: Image, edge_size: int, edge_blur: int) -> Image:
        npimg = np.asarray(mask, dtype=np.uint8)

        # Detect any partially transparent regions
        npgradient = np.uint8(255 * (1.0 - np.floor(np.abs(0.5 - np.float32(npimg) / 255.0) * 2.0)))

        # Detect hard edges
        npedge = cv2.Canny(npimg, threshold1=100, threshold2=200)

        # Combine
        npmask = npgradient + npedge

        # Expand
        npmask = cv2.dilate(npmask, np.ones((3,3), np.uint8), iterations = int(edge_size / 2))

        new_mask = Image.fromarray(npmask)

        if edge_blur > 0:
            new_mask = new_mask.filter(ImageFilter.BoxBlur(edge_blur))

        return ImageOps.invert(new_mask)


    def seam_paint(self, im: Image.Image, seam_size: int, seam_blur: int, prompt, sampler, steps, cfg_scale, ddim_eta,
                   conditioning, strength, noise, infill_method, step_callback) -> Image.Image:
        hard_mask = self.pil_image.split()[-1].copy()
        mask = self.mask_edge(hard_mask, seam_size, seam_blur)

        make_image = self.get_make_image(
            prompt,
            sampler,
            steps,
            cfg_scale,
            ddim_eta,
            conditioning,
            init_image = im.copy().convert('RGBA'),
            mask_image = mask,
            strength = strength,
            mask_blur_radius = 0,
            seam_size = 0,
            step_callback = step_callback,
            inpaint_width = im.width,
            inpaint_height = im.height,
            infill_method = infill_method
        )

        seam_noise = self.get_noise(im.width, im.height)

        result = make_image(seam_noise)

        return result


    @torch.no_grad()
    def get_make_image(self,prompt,sampler,steps,cfg_scale,ddim_eta,
                       conditioning,
                       init_image: PIL.Image.Image | torch.FloatTensor,
                       mask_image: PIL.Image.Image | torch.FloatTensor,
                       strength: float,
                       mask_blur_radius: int = 8,
                       # Seam settings - when 0, doesn't fill seam
                       seam_size: int = 0,
                       seam_blur: int = 0,
                       seam_strength: float = 0.7,
                       seam_steps: int = 10,
                       tile_size: int = 32,
                       step_callback=None,
                       inpaint_replace=False, enable_image_debugging=False,
                       infill_method = None,
                       inpaint_width=None,
                       inpaint_height=None,
                       **kwargs):
        """
        Returns a function returning an image derived from the prompt and
        the initial image + mask.  Return value depends on the seed at
        the time you call it.  kwargs are 'init_latent' and 'strength'
        """

        self.enable_image_debugging = enable_image_debugging
        self.infill_method = infill_method or infill_methods()[0], # The infill method to use
        
        self.inpaint_width = inpaint_width
        self.inpaint_height = inpaint_height

        if isinstance(init_image, PIL.Image.Image):
            self.pil_image = init_image.copy()

            # Do infill
            if infill_method == 'patchmatch' and PatchMatch.patchmatch_available():
                init_filled = self.infill_patchmatch(self.pil_image.copy())
            else: # if infill_method == 'tile': # Only two methods right now, so always use 'tile' if not patchmatch
                init_filled = self.tile_fill_missing(
                    self.pil_image.copy(),
                    seed = self.seed,
                    tile_size = tile_size
                )
            init_filled.paste(init_image, (0,0), init_image.split()[-1])

            # Resize if requested for inpainting
            if inpaint_width and inpaint_height:
                init_filled = init_filled.resize((inpaint_width, inpaint_height))

            debug_image(init_filled, "init_filled", debug_status=self.enable_image_debugging)

            # Create init tensor
            init_image = image_resized_to_grid_as_tensor(init_filled.convert('RGB'))

        if isinstance(mask_image, PIL.Image.Image):
            self.pil_mask = mask_image.copy()
            debug_image(mask_image, "mask_image BEFORE multiply with pil_image", debug_status=self.enable_image_debugging)

            init_alpha = self.pil_image.getchannel("A")
            if mask_image.mode != "L":
                # FIXME: why do we get passed an RGB image here? We can only use single-channel.
                mask_image = mask_image.convert("L")
            mask_image = ImageChops.multiply(mask_image, init_alpha)
            self.pil_mask = mask_image

            # Resize if requested for inpainting
            if inpaint_width and inpaint_height:
                mask_image = mask_image.resize((inpaint_width, inpaint_height))

            debug_image(mask_image, "mask_image AFTER multiply with pil_image", debug_status=self.enable_image_debugging)
            mask: torch.FloatTensor = image_resized_to_grid_as_tensor(mask_image, normalize=False)
        else:
            mask: torch.FloatTensor = mask_image

        self.mask_blur_radius = mask_blur_radius

        # todo: support cross-attention control
        uc, c, _ = conditioning

        # noinspection PyTypeChecker
        pipeline: StableDiffusionGeneratorPipeline = self.model
        pipeline.scheduler = sampler

        def make_image(x_T):
            # FIXME: some of this z_enc and inpaint_replace stuff was probably important
            # # to replace masked area with latent noise, weighted by inpaint_replace strength
            # if inpaint_replace > 0.0:
            #     print(f'>> inpaint will replace what was under the mask with a strength of {inpaint_replace}')
            #     l_noise = self.get_noise(kwargs['width'],kwargs['height'])
            #     inverted_mask = 1.0-mask  # there will be 1s where the mask is
            #     masked_region = (1.0-inpaint_replace) * inverted_mask * z_enc + inpaint_replace * inverted_mask * l_noise
            #     z_enc   = z_enc * mask + masked_region

            pipeline_output = pipeline.inpaint_from_embeddings(
                init_image=init_image,
                mask=1 - mask,  # expects white means "paint here."
                strength=strength,
                num_inference_steps=steps,
                text_embeddings=c,
                unconditioned_embeddings=uc,
                guidance_scale=cfg_scale,
                noise_func=self.get_noise_like,
                callback=step_callback,
            )

            if pipeline_output.attention_map_saver is not None and attention_maps_callback is not None:
                attention_maps_callback(pipeline_output.attention_map_saver)
            result = pipeline.numpy_to_pil(pipeline_output.images)[0]

            # Seam paint if this is our first pass (seam_size set to 0 during seam painting)
            if seam_size > 0:
                old_image = self.pil_image or init_image
                old_mask = self.pil_mask or mask_image

                result = self.seam_paint(result, seam_size, seam_blur, prompt, sampler, seam_steps, cfg_scale, ddim_eta,
                                         conditioning, seam_strength, x_T, infill_method, step_callback)

                # Restore original settings
                self.get_make_image(prompt,sampler,steps,cfg_scale,ddim_eta,
                       conditioning,
                       old_image,
                       old_mask,
                       strength,
                       mask_blur_radius, seam_size, seam_blur, seam_strength,
                       seam_steps, tile_size, step_callback,
                       inpaint_replace, enable_image_debugging,
                       inpaint_width = inpaint_width,
                       inpaint_height = inpaint_height,
                       infill_method = infill_method,
                       **kwargs)

            return result

        return make_image


    def sample_to_image(self, samples)->Image.Image:
        gen_result = super().sample_to_image(samples).convert('RGB')
        debug_image(gen_result, "gen_result", debug_status=self.enable_image_debugging)

        # Resize if necessary
        if self.inpaint_width and self.inpaint_height:
            gen_result = gen_result.resize(self.pil_image.size)

        if self.pil_image is None or self.pil_mask is None:
            return gen_result

        corrected_result = super().repaste_and_color_correct(gen_result, self.pil_image, self.pil_mask, self.mask_blur_radius)
        debug_image(corrected_result, "corrected_result", debug_status=self.enable_image_debugging)

        return corrected_result<|MERGE_RESOLUTION|>--- conflicted
+++ resolved
@@ -10,22 +10,10 @@
 import numpy as np
 import torch
 from PIL import Image, ImageFilter, ImageOps, ImageChops
-<<<<<<< HEAD
 
 from ldm.invoke.generator.diffusers_pipeline import image_resized_to_grid_as_tensor, StableDiffusionGeneratorPipeline
 from ldm.invoke.generator.img2img import Img2Img
-=======
-from skimage.exposure.histogram_matching import match_histograms
-from einops import rearrange, repeat
-from ldm.invoke.devices             import choose_autocast
-from ldm.invoke.generator.img2img   import Img2Img
-from ldm.models.diffusion.ddim     import DDIMSampler
-from ldm.models.diffusion.ksampler import KSampler
-from ldm.invoke.generator.base import downsampling
-from ldm.util import debug_image
-from ldm.invoke.patchmatch import PatchMatch 
->>>>>>> c8a9848a
-from ldm.invoke.globals import Globals
+from ldm.invoke.patchmatch import PatchMatch
 from ldm.util import debug_image
 
 def infill_methods()->list[str]:
@@ -201,7 +189,7 @@
 
         self.enable_image_debugging = enable_image_debugging
         self.infill_method = infill_method or infill_methods()[0], # The infill method to use
-        
+
         self.inpaint_width = inpaint_width
         self.inpaint_height = inpaint_height
 
