--- conflicted
+++ resolved
@@ -7,19 +7,13 @@
 import os
 import random
 import traceback
-<<<<<<< HEAD
 
 import numpy as np
 import torch
-from PIL import Image, ImageFilter
+from PIL import Image, ImageFilter, ImageChops
+import cv2 as cv
 from diffusers import DiffusionPipeline
 from einops import rearrange
-=======
-from tqdm import tqdm, trange
-from PIL import Image, ImageFilter, ImageChops
-import cv2 as cv
-from einops import rearrange, repeat
->>>>>>> 7f3ba16c
 from pytorch_lightning import seed_everything
 from tqdm import trange
 
@@ -178,12 +172,12 @@
             blurred_init_mask = pil_init_mask
 
         multiplied_blurred_init_mask = ImageChops.multiply(blurred_init_mask, self.pil_image.split()[-1])
-        
+
         # Paste original on color-corrected generation (using blurred mask)
         matched_result.paste(init_image, (0,0), mask = multiplied_blurred_init_mask)
         return matched_result
 
-        
+
 
     def sample_to_lowres_estimated_image(self,samples):
         # origingally adapted from code by @erucipe and @keturn here:
