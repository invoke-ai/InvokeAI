--- conflicted
+++ resolved
@@ -4,14 +4,9 @@
 from fastapi.openapi.utils import get_openapi
 from fastapi.openapi.docs import get_swagger_ui_html, get_redoc_html
 from fastapi.staticfiles import StaticFiles
-<<<<<<< HEAD
 from fastapi_events.middleware import EventHandlerASGIMiddleware
 from fastapi_events.handlers.local import local_handler
 from fastapi.middleware.cors import CORSMiddleware
-=======
-from fastapi.middleware.cors import CORSMiddleware
-from pydantic import schema_of
->>>>>>> b34e85de
 from pydantic.schema import schema
 import uvicorn
 from .invocations import *
@@ -29,7 +24,6 @@
     redoc_url = None
 )
 
-<<<<<<< HEAD
 # Add event handler
 event_handler_id: int = id(app)
 app.add_middleware(
@@ -40,9 +34,6 @@
 # Add CORS
 # TODO: use configuration for this
 origins = []
-=======
-
->>>>>>> b34e85de
 app.add_middleware(
     CORSMiddleware,
     allow_origins=origins,
