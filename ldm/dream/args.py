--- conflicted
+++ resolved
@@ -772,12 +772,8 @@
 
     return metadata
 
-<<<<<<< HEAD
-def metadata_from_png(png_file_path) -> Args:
-=======
 @functools.lru_cache(maxsize=50)
 def metadata_from_png(png_file_path):
->>>>>>> 97ec1b15
     '''
     Given the path to a PNG file created by dream.py, retrieves
     an Args object containing the image metadata. Note that this
@@ -789,15 +785,11 @@
     else:
         return legacy_metadata_load(meta,png_file_path)
 
-<<<<<<< HEAD
-def metadata_loads(metadata) ->list:
-=======
 def dream_cmd_from_png(png_file_path):
     opt = metadata_from_png(png_file_path)
     return opt.dream_prompt_str()
 
-def metadata_loads(metadata):
->>>>>>> 97ec1b15
+def metadata_loads(metadata) -> list:
     '''
     Takes the dictionary corresponding to RFC266 (https://github.com/lstein/stable-diffusion/issues/266)
     and returns a series of opt objects for each of the images described in the dictionary. Note that this
