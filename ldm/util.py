--- conflicted
+++ resolved
@@ -246,11 +246,7 @@
     if not debug_status:
         return
 
-<<<<<<< HEAD
     image_copy = debug_image.copy().convert("RGBA")
-=======
-    image_copy = debug_image.copy()
->>>>>>> 7d8d4bca
     ImageDraw.Draw(image_copy).text(
         (5, 5),
         debug_text,
@@ -261,4 +257,4 @@
         image_copy.show()
 
     if debug_result:
-        return image_copy+        return image_copy
