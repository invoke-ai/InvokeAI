# Copyright (c) 2022 Lincoln D. Stein (https://github.com/lstein)

# Derived from source code carrying the following copyrights
# Copyright (c) 2022 Machine Vision and Learning Group, LMU Munich
# Copyright (c) 2022 Robin Rombach and Patrick Esser and contributors

import torch
import numpy as np
import random
import os
import time
import re
import sys
import traceback
import transformers
import io
import hashlib
import cv2
import skimage

from omegaconf import OmegaConf
from ldm.invoke.generator.base import downsampling
from PIL import Image, ImageOps
from torch import nn
from pytorch_lightning import seed_everything, logging

from ldm.util import instantiate_from_config
from ldm.models.diffusion.ddim import DDIMSampler
from ldm.models.diffusion.plms import PLMSSampler
from ldm.models.diffusion.ksampler import KSampler
from ldm.invoke.pngwriter import PngWriter
from ldm.invoke.args import metadata_from_png
from ldm.invoke.image_util import InitImageResizer
from ldm.invoke.devices import choose_torch_device, choose_precision
from ldm.invoke.conditioning import get_uc_and_c
from ldm.invoke.model_cache import ModelCache
from ldm.invoke.seamless import configure_model_padding
from ldm.invoke.txt2mask import Txt2Mask, SegmentedGrayscale
    
def fix_func(orig):
    if hasattr(torch.backends, 'mps') and torch.backends.mps.is_available():
        def new_func(*args, **kw):
            device = kw.get("device", "mps")
            kw["device"]="cpu"
            return orig(*args, **kw).to(device)
        return new_func
    return orig

torch.rand = fix_func(torch.rand)
torch.rand_like = fix_func(torch.rand_like)
torch.randn = fix_func(torch.randn)
torch.randn_like = fix_func(torch.randn_like)
torch.randint = fix_func(torch.randint)
torch.randint_like = fix_func(torch.randint_like)
torch.bernoulli = fix_func(torch.bernoulli)
torch.multinomial = fix_func(torch.multinomial)

<<<<<<< HEAD
=======
# this is fallback model in case no default is defined
FALLBACK_MODEL_NAME='stable-diffusion-1.4'

def fix_func(orig):
    if hasattr(torch.backends, 'mps') and torch.backends.mps.is_available():
        def new_func(*args, **kw):
            device = kw.get("device", "mps")
            kw["device"]="cpu"
            return orig(*args, **kw).to(device)
        return new_func
    return orig

torch.rand = fix_func(torch.rand)
torch.rand_like = fix_func(torch.rand_like)
torch.randn = fix_func(torch.randn)
torch.randn_like = fix_func(torch.randn_like)
torch.randint = fix_func(torch.randint)
torch.randint_like = fix_func(torch.randint_like)
torch.bernoulli = fix_func(torch.bernoulli)
torch.multinomial = fix_func(torch.multinomial)

>>>>>>> 51fdbe22
"""Simplified text to image API for stable diffusion/latent diffusion

Example Usage:

from ldm.generate import Generate

# Create an object with default values
gr = Generate('stable-diffusion-1.4')

# do the slow model initialization
gr.load_model()

# Do the fast inference & image generation. Any options passed here
# override the default values assigned during class initialization
# Will call load_model() if the model was not previously loaded and so
# may be slow at first.
# The method returns a list of images. Each row of the list is a sub-list of [filename,seed]
results = gr.prompt2png(prompt     = "an astronaut riding a horse",
                         outdir     = "./outputs/samples",
                         iterations = 3)

for row in results:
    print(f'filename={row[0]}')
    print(f'seed    ={row[1]}')

# Same thing, but using an initial image.
results = gr.prompt2png(prompt   = "an astronaut riding a horse",
                         outdir   = "./outputs/,
                         iterations = 3,
                         init_img = "./sketches/horse+rider.png")

for row in results:
    print(f'filename={row[0]}')
    print(f'seed    ={row[1]}')

# Same thing, but we return a series of Image objects, which lets you manipulate them,
# combine them, and save them under arbitrary names

results = gr.prompt2image(prompt   = "an astronaut riding a horse"
                           outdir   = "./outputs/")
for row in results:
    im   = row[0]
    seed = row[1]
    im.save(f'./outputs/samples/an_astronaut_riding_a_horse-{seed}.png')
    im.thumbnail(100,100).save('./outputs/samples/astronaut_thumb.jpg')

Note that the old txt2img() and img2img() calls are deprecated but will
still work.

The full list of arguments to Generate() are:
gr = Generate(
          # these values are set once and shouldn't be changed
          conf        = path to configuration file ('configs/models.yaml')
          model       = symbolic name of the model in the configuration file
          precision   = float precision to be used

          # this value is sticky and maintained between generation calls
          sampler_name   = ['ddim', 'k_dpm_2_a', 'k_dpm_2', 'k_euler_a', 'k_euler', 'k_heun', 'k_lms', 'plms']  // k_lms

          # these are deprecated - use conf and model instead
          weights     = path to model weights ('models/ldm/stable-diffusion-v1/model.ckpt')
          config      = path to model configuraiton ('configs/stable-diffusion/v1-inference.yaml')
          )

"""


class Generate:
    """Generate class
    Stores default values for multiple configuration items
    """

    def __init__(
            self,
            model                 = None,
            conf                  = 'configs/models.yaml',
            embedding_path        = None,
            sampler_name          = 'k_lms',
            ddim_eta              = 0.0,  # deterministic
            full_precision        = False,
            precision             = 'auto',
            # these are deprecated; if present they override values in the conf file
            weights               = None,
            config                = None,
            gfpgan=None,
            codeformer=None,
            esrgan=None,
            free_gpu_mem=False,
    ):
        mconfig             = OmegaConf.load(conf)
        self.height         = None
        self.width          = None
        self.model_cache    = None
        self.iterations     = 1
        self.steps          = 50
        self.cfg_scale      = 7.5
        self.sampler_name   = sampler_name
        self.ddim_eta       = 0.0    # same seed always produces same image
        self.precision      = precision
        self.strength       = 0.75
        self.seamless       = False
        self.seamless_axes  = {'x','y'}
        self.hires_fix      = False
        self.embedding_path = embedding_path
        self.model          = None     # empty for now
        self.model_hash     = None
        self.sampler        = None
        self.device         = None
        self.session_peakmem = None
        self.generators     = {}
        self.base_generator = None
        self.seed           = None
        self.gfpgan = gfpgan
        self.codeformer = codeformer
        self.esrgan = esrgan
        self.free_gpu_mem = free_gpu_mem
        self.size_matters = True  # used to warn once about large image sizes and VRAM
        self.txt2mask = None

        # Note that in previous versions, there was an option to pass the
        # device to Generate(). However the device was then ignored, so
        # it wasn't actually doing anything. This logic could be reinstated.
        device_type = choose_torch_device()
        print(f'>> Using device_type {device_type}')
        self.device = torch.device(device_type)
        if full_precision:
            if self.precision != 'auto':
              raise ValueError('Remove --full_precision / -F if using --precision')
            print('Please remove deprecated --full_precision / -F')
            print('If auto config does not work you can use --precision=float32')
            self.precision = 'float32'
        if self.precision == 'auto':
            self.precision = choose_precision(self.device)

        # model caching system for fast switching
        self.model_cache = ModelCache(mconfig,self.device,self.precision)
        self.model_name  = model or self.model_cache.default_model() or FALLBACK_MODEL_NAME

        # for VRAM usage statistics
        self.session_peakmem = torch.cuda.max_memory_allocated() if self._has_cuda else None
        transformers.logging.set_verbosity_error()

        # gets rid of annoying messages about random seed
        logging.getLogger('pytorch_lightning').setLevel(logging.ERROR)

    def prompt2png(self, prompt, outdir, **kwargs):
        """
        Takes a prompt and an output directory, writes out the requested number
        of PNG files, and returns an array of [[filename,seed],[filename,seed]...]
        Optional named arguments are the same as those passed to Generate and prompt2image()
        """
        results   = self.prompt2image(prompt, **kwargs)
        pngwriter = PngWriter(outdir)
        prefix    = pngwriter.unique_prefix()
        outputs   = []
        for image, seed in results:
            name = f'{prefix}.{seed}.png'
            path = pngwriter.save_image_and_prompt_to_png(
                image, dream_prompt=f'{prompt} -S{seed}', name=name)
            outputs.append([path, seed])
        return outputs

    def txt2img(self, prompt, **kwargs):
        outdir = kwargs.pop('outdir', 'outputs/img-samples')
        return self.prompt2png(prompt, outdir, **kwargs)

    def img2img(self, prompt, **kwargs):
        outdir = kwargs.pop('outdir', 'outputs/img-samples')
        assert (
            'init_img' in kwargs
        ), 'call to img2img() must include the init_img argument'
        return self.prompt2png(prompt, outdir, **kwargs)

    def prompt2image(
            self,
            # these are common
            prompt,
            iterations       = None,
            steps            = None,
            seed             = None,
            cfg_scale        = None,
            ddim_eta         = None,
            skip_normalize   = False,
            image_callback   = None,
            step_callback    = None,
            width            = None,
            height           = None,
            sampler_name     = None,
            seamless         = False,
            seamless_axes    = {'x','y'},
            log_tokenization = False,
            with_variations  = None,
            variation_amount = 0.0,
            threshold        = 0.0,
            perlin           = 0.0,
            # these are specific to img2img and inpaint
            init_img         = None,
            init_mask        = None,
            text_mask        = None,
            fit              = False,
            strength         = None,
            init_color       = None,
            # these are specific to embiggen (which also relies on img2img args)
            embiggen       =    None,
            embiggen_tiles =    None,
            # these are specific to GFPGAN/ESRGAN
            facetool         = None,
            facetool_strength  = 0,
            codeformer_fidelity = None,
            save_original    = False,
            upscale          = None,
            # this is specific to inpainting and causes more extreme inpainting
            inpaint_replace  = 0.0,
            # Set this True to handle KeyboardInterrupt internally
            catch_interrupts = False,
            hires_fix        = False,
            **args,
    ):   # eat up additional cruft
        """
        ldm.generate.prompt2image() is the common entry point for txt2img() and img2img()
        It takes the following arguments:
           prompt                          // prompt string (no default)
           iterations                      // iterations (1); image count=iterations
           steps                           // refinement steps per iteration
           seed                            // seed for random number generator
           width                           // width of image, in multiples of 64 (512)
           height                          // height of image, in multiples of 64 (512)
           cfg_scale                       // how strongly the prompt influences the image (7.5) (must be >1)
           seamless                        // whether the generated image should tile
           hires_fix                        // whether the Hires Fix should be applied during generation
           init_img                        // path to an initial image
           init_mask                       // path to a mask for the initial image
           text_mask                       // a text string that will be used to guide clipseg generation of the init_mask
           strength                        // strength for noising/unnoising init_img. 0.0 preserves image exactly, 1.0 replaces it completely
           facetool_strength               // strength for GFPGAN/CodeFormer. 0.0 preserves image exactly, 1.0 replaces it completely
           ddim_eta                        // image randomness (eta=0.0 means the same seed always produces the same image)
           step_callback                   // a function or method that will be called each step
           image_callback                  // a function or method that will be called each time an image is generated
           with_variations                 // a weighted list [(seed_1, weight_1), (seed_2, weight_2), ...] of variations which should be applied before doing any generation
           variation_amount                // optional 0-1 value to slerp from -S noise to random noise (allows variations on an image)
           threshold                       // optional value >=0 to add thresholding to latent values for k-diffusion samplers (0 disables)
           perlin                          // optional 0-1 value to add a percentage of perlin noise to the initial noise
           embiggen                        // scale factor relative to the size of the --init_img (-I), followed by ESRGAN upscaling strength (0-1.0), followed by minimum amount of overlap between tiles as a decimal ratio (0 - 1.0) or number of pixels
           embiggen_tiles                  // list of tiles by number in order to process and replace onto the image e.g. `0 2 4`

        To use the step callback, define a function that receives two arguments:
        - Image GPU data
        - The step number

        To use the image callback, define a function of method that receives two arguments, an Image object
        and the seed. You can then do whatever you like with the image, including converting it to
        different formats and manipulating it. For example:

            def process_image(image,seed):
                image.save(f{'images/seed.png'})

        The code used to save images to a directory can be found in ldm/invoke/pngwriter.py. 
        It contains code to create the requested output directory, select a unique informative
        name for each image, and write the prompt into the PNG metadata.
        """
        # TODO: convert this into a getattr() loop
        steps = steps or self.steps
        width = width or self.width
        height = height or self.height
        seamless = seamless or self.seamless
        seamless_axes = seamless_axes or self.seamless_axes
        hires_fix = hires_fix or self.hires_fix
        cfg_scale = cfg_scale or self.cfg_scale
        ddim_eta = ddim_eta or self.ddim_eta
        iterations = iterations or self.iterations
        strength = strength or self.strength
        self.seed = seed
        self.log_tokenization = log_tokenization
        self.step_callback    = step_callback
        with_variations = [] if with_variations is None else with_variations

        # will instantiate the model or return it from cache
        model = self.set_model(self.model_name)

        # self.width and self.height are set by set_model()
        # to the width and height of the image training set
        width = width or self.width
        height = height or self.height

        configure_model_padding(model, seamless, seamless_axes)

        assert cfg_scale > 1.0, 'CFG_Scale (-C) must be >1.0'
        assert threshold >= 0.0, '--threshold must be >=0.0'
        assert (
            0.0 < strength < 1.0
        ), 'img2img and inpaint strength can only work with 0.0 < strength < 1.0'
        assert (
            0.0 <= variation_amount <= 1.0
        ), '-v --variation_amount must be in [0.0, 1.0]'
        assert (
                0.0 <= perlin <= 1.0
        ), '--perlin must be in [0.0, 1.0]'
        assert (
            (embiggen == None and embiggen_tiles == None) or (
                (embiggen != None or embiggen_tiles != None) and init_img != None)
        ), 'Embiggen requires an init/input image to be specified'

        if len(with_variations) > 0 or variation_amount > 1.0:
            assert seed is not None,\
                'seed must be specified when using with_variations'
            if variation_amount == 0.0:
                assert iterations == 1,\
                    'when using --with_variations, multiple iterations are only possible when using --variation_amount'
            assert all(0 <= weight <= 1 for _, weight in with_variations),\
                f'variation weights must be in [0.0, 1.0]: got {[weight for _, weight in with_variations]}'

        width, height, _ = self._resolution_check(width, height, log=True)
        assert inpaint_replace >=0.0 and inpaint_replace <= 1.0,'inpaint_replace must be between 0.0 and 1.0'

        if sampler_name and (sampler_name != self.sampler_name):
            self.sampler_name = sampler_name
            self._set_sampler()

        tic = time.time()
        if self._has_cuda():
            torch.cuda.reset_peak_memory_stats()

        results = list()
        init_image = None
        mask_image = None

        try:
            uc, c = get_uc_and_c(
                prompt, model =self.model,
                skip_normalize=skip_normalize,
                log_tokens    =self.log_tokenization
            )

            init_image,mask_image = self._make_images(
                init_img,
                init_mask,
                width,
                height,
                fit=fit,
                text_mask=text_mask,
            )

            # TODO: Hacky selection of operation to perform. Needs to be refactored.
            if (init_image is not None) and (mask_image is not None):
                generator = self._make_inpaint()
            elif (embiggen != None or embiggen_tiles != None):
                generator = self._make_embiggen()
            elif init_image is not None:
                generator = self._make_img2img()
            elif hires_fix:
                generator = self._make_txt2img2img()
            else:
                generator = self._make_txt2img()

            generator.set_variation(
                self.seed, variation_amount, with_variations
            )

            results = generator.generate(
                prompt,
                iterations=iterations,
                seed=self.seed,
                sampler=self.sampler,
                steps=steps,
                cfg_scale=cfg_scale,
                conditioning=(uc, c),
                ddim_eta=ddim_eta,
                image_callback=image_callback,  # called after the final image is generated
                step_callback=step_callback,   # called after each intermediate image is generated
                width=width,
                height=height,
                init_img=init_img,        # embiggen needs to manipulate from the unmodified init_img
                init_image=init_image,      # notice that init_image is different from init_img
                mask_image=mask_image,
                strength=strength,
                threshold=threshold,
                perlin=perlin,
                embiggen=embiggen,
                embiggen_tiles=embiggen_tiles,
                inpaint_replace=inpaint_replace,
            )

            if init_color:
                self.correct_colors(image_list           = results,
                                    reference_image_path = init_color,
                                    image_callback       = image_callback)

            if upscale is not None or facetool_strength > 0:
                self.upscale_and_reconstruct(results,
                                             upscale        = upscale,
                                             facetool       = facetool,
                                             strength       = facetool_strength,
                                             codeformer_fidelity = codeformer_fidelity,
                                             save_original  = save_original,
                                             image_callback = image_callback)

        except RuntimeError as e:
            print(traceback.format_exc(), file=sys.stderr)
            print('>> Could not generate image.')
        except KeyboardInterrupt:
            if catch_interrupts:
                print('**Interrupted** Partial results will be returned.')
            else:
                raise KeyboardInterrupt

        toc = time.time()
        print('>> Usage stats:')
        print(
            f'>>   {len(results)} image(s) generated in', '%4.2fs' % (
                toc - tic)
        )
        if self._has_cuda():
            print(
                f'>>   Max VRAM used for this generation:',
                '%4.2fG.' % (torch.cuda.max_memory_allocated() / 1e9),
                'Current VRAM utilization:',
                '%4.2fG' % (torch.cuda.memory_allocated() / 1e9),
            )

            self.session_peakmem = max(
                self.session_peakmem, torch.cuda.max_memory_allocated()
            )
            print(
                f'>>   Max VRAM used since script start: ',
                '%4.2fG' % (self.session_peakmem / 1e9),
            )
        return results

    # this needs to be generalized to all sorts of postprocessors, which should be wrapped
    # in a nice harmonized call signature. For now we have a bunch of if/elses!
    def apply_postprocessor(
            self,
            image_path,
            tool                = 'gfpgan',  # one of 'upscale', 'gfpgan', 'codeformer', 'outpaint', or 'embiggen'
            facetool_strength   = 0.0,
            codeformer_fidelity = 0.75,
            upscale             = None,
            out_direction       = None,
            outcrop             = [],
            save_original       = True, # to get new name
            callback            = None,
            opt                 = None,
            ):
        # retrieve the seed from the image;
        seed   = None
        image_metadata = None
        prompt = None

        args   = metadata_from_png(image_path)
        seed   = args.seed
        prompt = args.prompt
        print(f'>> retrieved seed {seed} and prompt "{prompt}" from {image_path}')

        if not seed:
            print('* Could not recover seed for image. Replacing with 42. This will not affect image quality')
            seed = 42

        # try to reuse the same filename prefix as the original file.
        # we take everything up to the first period
        prefix = None
        m    = re.match('^([^.]+)\.',os.path.basename(image_path))
        if m:
            prefix = m.groups()[0]

        # face fixers and esrgan take an Image, but embiggen takes a path
        image = Image.open(image_path)

        # used by multiple postfixers
        uc, c = get_uc_and_c(
            prompt, model =self.model,
            skip_normalize=opt.skip_normalize,
            log_tokens    =opt.log_tokenization
        )

        if tool in ('gfpgan','codeformer','upscale'):
            if tool == 'gfpgan':
                facetool = 'gfpgan'
            elif tool == 'codeformer':
                facetool = 'codeformer'
            elif tool == 'upscale':
                facetool = 'gfpgan'   # but won't be run
                facetool_strength = 0
            return self.upscale_and_reconstruct(
                [[image,seed]],
                facetool = facetool,
                strength = facetool_strength,
                codeformer_fidelity = codeformer_fidelity,
                save_original = save_original,
                upscale = upscale,
                image_callback = callback,
                prefix = prefix,
            )

        elif tool == 'outcrop':
            from ldm.invoke.restoration.outcrop import Outcrop
            extend_instructions = {}
            for direction,pixels in _pairwise(opt.outcrop):
                try:
                    extend_instructions[direction]=int(pixels)
                except ValueError:
                    print(f'** invalid extension instruction. Use <directions> <pixels>..., as in "top 64 left 128 right 64 bottom 64"')
            if len(extend_instructions)>0:
                restorer = Outcrop(image,self,)
                return restorer.process (
                    extend_instructions,
                    opt            = opt,
                    orig_opt       = args,
                    image_callback = callback,
                    prefix = prefix,
                )

        elif tool == 'embiggen':
            # fetch the metadata from the image
            generator = self._make_embiggen()
            opt.strength  = 0.40
            print(f'>> Setting img2img strength to {opt.strength} for happy embiggening')
            # embiggen takes a image path (sigh)
            generator.generate(
                prompt,
                sampler     = self.sampler,
                steps       = opt.steps,
                cfg_scale   = opt.cfg_scale,
                ddim_eta    = self.ddim_eta,
                conditioning= (uc, c),
                init_img    = image_path,  # not the Image! (sigh)
                init_image  = image,       # embiggen wants both! (sigh)
                strength    = opt.strength,
                width       = opt.width,
                height      = opt.height,
                embiggen    = opt.embiggen,
                embiggen_tiles = opt.embiggen_tiles,
                image_callback = callback,
            )
        elif tool == 'outpaint':
            from ldm.invoke.restoration.outpaint import Outpaint
            restorer = Outpaint(image,self)
            return restorer.process(
                opt,
                args,
                image_callback = callback,
                prefix         = prefix
            )
                
        elif tool is None:
            print(f'* please provide at least one postprocessing option, such as -G or -U')
            return None
        else:
            print(f'* postprocessing tool {tool} is not yet supported')
            return None


    def _make_images(
            self,
            img,
            mask,
            width,
            height,
            fit=False,
            text_mask=None,
    ):
        init_image      = None
        init_mask       = None
        if not img:
            return None, None

        image = self._load_img(img)

        if image.width < self.width and image.height < self.height:
            print(f'>> WARNING: img2img and inpainting may produce unexpected results with initial images smaller than {self.width}x{self.height} in both dimensions')

        # if image has a transparent area and no mask was provided, then try to generate mask
        if self._has_transparency(image):
            self._transparency_check_and_warning(image, mask)
            # this returns a torch tensor
            init_mask = self._create_init_mask(image, width, height, fit=fit)
            
        if (image.width * image.height) > (self.width * self.height) and self.size_matters:
            print(">> This input is larger than your defaults. If you run out of memory, please use a smaller image.")
            self.size_matters = False

        init_image   = self._create_init_image(image,width,height,fit=fit)                   # this returns a torch tensor

        if mask:
            mask_image = self._load_img(mask)  # this returns an Image
            init_mask = self._create_init_mask(mask_image,width,height,fit=fit)

        elif text_mask:
            init_mask = self._txt2mask(image, text_mask, width, height, fit=fit)

        return init_image, init_mask

    def _make_base(self):
        if not self.generators.get('base'):
            from ldm.invoke.generator import Generator
            self.generators['base'] = Generator(self.model, self.precision)
        return self.generators['base']

    def _make_img2img(self):
        if not self.generators.get('img2img'):
            from ldm.invoke.generator.img2img import Img2Img
            self.generators['img2img'] = Img2Img(self.model, self.precision)
        return self.generators['img2img']

    def _make_embiggen(self):
        if not self.generators.get('embiggen'):
            from ldm.invoke.generator.embiggen import Embiggen
            self.generators['embiggen'] = Embiggen(self.model, self.precision)
        return self.generators['embiggen']

    def _make_txt2img(self):
        if not self.generators.get('txt2img'):
            from ldm.invoke.generator.txt2img import Txt2Img
            self.generators['txt2img'] = Txt2Img(self.model, self.precision)
            self.generators['txt2img'].free_gpu_mem = self.free_gpu_mem
        return self.generators['txt2img']

    def _make_txt2img2img(self):
        if not self.generators.get('txt2img2'):
            from ldm.invoke.generator.txt2img2img import Txt2Img2Img
            self.generators['txt2img2'] = Txt2Img2Img(self.model, self.precision)
            self.generators['txt2img2'].free_gpu_mem = self.free_gpu_mem
        return self.generators['txt2img2']

    def _make_inpaint(self):
        if not self.generators.get('inpaint'):
            from ldm.invoke.generator.inpaint import Inpaint
            self.generators['inpaint'] = Inpaint(self.model, self.precision)
        return self.generators['inpaint']

    def load_model(self):
        '''
        preload model identified in self.model_name
        '''
        self.set_model(self.model_name)

    def set_model(self,model_name):
        """ 
        Given the name of a model defined in models.yaml, will load and initialize it
        and return the model object. Previously-used models will be cached.
        """
        if self.model_name == model_name and self.model is not None:
            return self.model

        model_data = self.model_cache.get_model(model_name)
        if model_data is None or len(model_data) == 0:
            return None

        self.model = model_data['model']
        self.width = model_data['width']
        self.height= model_data['height']
        self.model_hash = model_data['hash']

        # uncache generators so they pick up new models
        self.generators = {}
        
        seed_everything(random.randrange(0, np.iinfo(np.uint32).max))
        if self.embedding_path is not None:
            self.model.embedding_manager.load(
                self.embedding_path, self.precision == 'float32' or self.precision == 'autocast'
            )

        self._set_sampler()
        self.model_name = model_name
        return self.model

    def correct_colors(self,
                       image_list,
                       reference_image_path,
                       image_callback = None):
        reference_image = Image.open(reference_image_path)
        correction_target = cv2.cvtColor(np.asarray(reference_image),
                                         cv2.COLOR_RGB2LAB)
        for r in image_list:
            image, seed = r
            image = cv2.cvtColor(np.asarray(image),
                                 cv2.COLOR_RGB2LAB)
            image = skimage.exposure.match_histograms(image,
                                                      correction_target,
                                                      channel_axis=2)
            image = Image.fromarray(
                cv2.cvtColor(image, cv2.COLOR_LAB2RGB).astype("uint8")
            )
            if image_callback is not None:
                image_callback(image, seed)
            else:
                r[0] = image

    def upscale_and_reconstruct(self,
                                image_list,
                                facetool      = 'gfpgan',
                                upscale       = None,
                                strength      =  0.0,
                                codeformer_fidelity = 0.75,
                                save_original = False,
                                image_callback = None,
                                prefix = None,
    ):
            
        for r in image_list:
            image, seed = r
            try:
                if strength > 0:
                    if self.gfpgan is not None or self.codeformer is not None:
                        if facetool == 'gfpgan':
                            if self.gfpgan is None:
                                print('>> GFPGAN not found. Face restoration is disabled.')
                            else:
                              image = self.gfpgan.process(image, strength, seed)                              
                        if facetool == 'codeformer':
                            if self.codeformer is None:
                                print('>> CodeFormer not found. Face restoration is disabled.')
                            else:
                                cf_device = 'cpu' if str(self.device) == 'mps' else self.device
                                image = self.codeformer.process(image=image, strength=strength, device=cf_device, seed=seed, fidelity=codeformer_fidelity)
                    else:
                        print(">> Face Restoration is disabled.")
                if upscale is not None:
                    if self.esrgan is not None:
                        if len(upscale) < 2:
                            upscale.append(0.75)
                        image = self.esrgan.process(
                            image, upscale[1], seed, int(upscale[0]))
                    else:
                        print(">> ESRGAN is disabled. Image not upscaled.")
            except Exception as e:
                print(
                    f'>> Error running RealESRGAN or GFPGAN. Your image was not upscaled.\n{e}'
                )

            if image_callback is not None:
                image_callback(image, seed, upscaled=True, use_prefix=prefix)
            else:
                r[0] = image

    def apply_textmask(self, image_path:str, prompt:str, callback, threshold:float=0.5):
        assert os.path.exists(image_path), '** "{image_path}" not found. Please enter the name of an existing image file to mask **'
        basename,_ = os.path.splitext(os.path.basename(image_path))
        if self.txt2mask is None:
            self.txt2mask  = Txt2Mask(device = self.device)
        segmented  = self.txt2mask.segment(image_path,prompt)
        trans = segmented.to_transparent()
        inverse = segmented.to_transparent(invert=True)
        mask = segmented.to_mask(threshold)

        path_filter = re.compile(r'[<>:"/\\|?*]')
        safe_prompt = path_filter.sub('_', prompt)[:50].rstrip(' .')

        callback(trans,f'{safe_prompt}.deselected',use_prefix=basename)
        callback(inverse,f'{safe_prompt}.selected',use_prefix=basename)
        callback(mask,f'{safe_prompt}.masked',use_prefix=basename)

    # to help WebGUI - front end to generator util function
    def sample_to_image(self, samples):
        return self._make_base().sample_to_image(samples)

    def _set_sampler(self):
        msg = f'>> Setting Sampler to {self.sampler_name}'
        if self.sampler_name == 'plms':
            self.sampler = PLMSSampler(self.model, device=self.device)
        elif self.sampler_name == 'ddim':
            self.sampler = DDIMSampler(self.model, device=self.device)
        elif self.sampler_name == 'k_dpm_2_a':
            self.sampler = KSampler(
                self.model, 'dpm_2_ancestral', device=self.device
            )
        elif self.sampler_name == 'k_dpm_2':
            self.sampler = KSampler(self.model, 'dpm_2', device=self.device)
        elif self.sampler_name == 'k_euler_a':
            self.sampler = KSampler(
                self.model, 'euler_ancestral', device=self.device
            )
        elif self.sampler_name == 'k_euler':
            self.sampler = KSampler(self.model, 'euler', device=self.device)
        elif self.sampler_name == 'k_heun':
            self.sampler = KSampler(self.model, 'heun', device=self.device)
        elif self.sampler_name == 'k_lms':
            self.sampler = KSampler(self.model, 'lms', device=self.device)
        else:
            msg = f'>> Unsupported Sampler: {self.sampler_name}, Defaulting to plms'
            self.sampler = PLMSSampler(self.model, device=self.device)

        print(msg)

    def _load_img(self, img)->Image:
        if isinstance(img, Image.Image):
            image = img
            print(
                f'>> using provided input image of size {image.width}x{image.height}'
            )
        elif isinstance(img, str):
            assert os.path.exists(img), f'>> {img}: File not found'

            image = Image.open(img)
            print(
                f'>> loaded input image of size {image.width}x{image.height} from {img}'
            )
        else:
            image = Image.open(img)
            print(
                f'>> loaded input image of size {image.width}x{image.height}'
            )
        image = ImageOps.exif_transpose(image)
        return image

    def _create_init_image(self, image, width, height, fit=True):
        image = image.convert('RGB')
        if fit:
            image = self._fit_image(image, (width, height))
        else:
            image = self._squeeze_image(image)
        image = np.array(image).astype(np.float32) / 255.0
        image = image[None].transpose(0, 3, 1, 2)
        image = torch.from_numpy(image)
        image = 2.0 * image - 1.0
        return image.to(self.device)

    def _create_init_mask(self, image, width, height, fit=True):
        # convert into a black/white mask
        image = self._image_to_mask(image)
        image = image.convert('RGB')

        # now we adjust the size
        if fit:
            image = self._fit_image(image, (width, height))
        else:
            image = self._squeeze_image(image)
        image = image.resize((image.width//downsampling, image.height //
                              downsampling), resample=Image.Resampling.NEAREST)
        image = np.array(image)
        image = image.astype(np.float32) / 255.0
        image = image[None].transpose(0, 3, 1, 2)
        image = torch.from_numpy(image)
        return image.to(self.device)

    # The mask is expected to have the region to be inpainted
    # with alpha transparency. It converts it into a black/white
    # image with the transparent part black.
    def _image_to_mask(self, mask_image, invert=False) -> Image:
        # Obtain the mask from the transparency channel
        mask = Image.new(mode="L", size=mask_image.size, color=255)
        mask.putdata(mask_image.getdata(band=3))
        if invert:
            mask = ImageOps.invert(mask)
        return mask

    # TODO: The latter part of this method repeats code from _create_init_mask()
    def _txt2mask(self, image:Image, text_mask:list, width, height, fit=True) -> Image:
        prompt = text_mask[0]
        confidence_level = text_mask[1] if len(text_mask)>1 else 0.5
        if self.txt2mask is None:
            self.txt2mask = Txt2Mask(device = self.device)

        segmented = self.txt2mask.segment(image, prompt)
        mask = segmented.to_mask(float(confidence_level))
        mask = mask.convert('RGB')
        # now we adjust the size
        if fit:
            mask = self._fit_image(mask, (width, height))
        else:
            mask = self._squeeze_image(mask)
        mask = mask.resize((mask.width//downsampling, mask.height //
                              downsampling), resample=Image.Resampling.NEAREST)
        mask = np.array(mask)
        mask = mask.astype(np.float32) / 255.0
        mask = mask[None].transpose(0, 3, 1, 2)
        mask = torch.from_numpy(mask)
        return mask.to(self.device)

    def _has_transparency(self, image):
        if image.info.get("transparency", None) is not None:
            return True
        if image.mode == "P":
            transparent = image.info.get("transparency", -1)
            for _, index in image.getcolors():
                if index == transparent:
                    return True
        elif image.mode == "RGBA":
            extrema = image.getextrema()
            if extrema[3][0] < 255:
                return True
        return False

    def _check_for_erasure(self, image):
        width, height = image.size
        pixdata = image.load()
        colored = 0
        for y in range(height):
            for x in range(width):
                if pixdata[x, y][3] == 0:
                    r, g, b, _ = pixdata[x, y]
                    if (r, g, b) != (0, 0, 0) and \
                       (r, g, b) != (255, 255, 255):
                        colored += 1
        return colored == 0

    def _transparency_check_and_warning(self,image, mask):
        if not mask:
            print(
                '>> Initial image has transparent areas. Will inpaint in these regions.')
            if self._check_for_erasure(image):
                print(
                    '>> WARNING: Colors underneath the transparent region seem to have been erased.\n',
                    '>>          Inpainting will be suboptimal. Please preserve the colors when making\n',
                    '>>          a transparency mask, or provide mask explicitly using --init_mask (-M).'
                )

    def _squeeze_image(self, image):
        x, y, resize_needed = self._resolution_check(image.width, image.height)
        if resize_needed:
            return InitImageResizer(image).resize(x, y)
        return image

    def _fit_image(self, image, max_dimensions):
        w, h = max_dimensions
        print(
            f'>> image will be resized to fit inside a box {w}x{h} in size.'
        )
        if image.width > image.height:
            h = None   # by setting h to none, we tell InitImageResizer to fit into the width and calculate height
        elif image.height > image.width:
            w = None   # ditto for w
        else:
            pass
        # note that InitImageResizer does the multiple of 64 truncation internally
        image = InitImageResizer(image).resize(w, h)
        print(
            f'>> after adjusting image dimensions to be multiples of 64, init image is {image.width}x{image.height}'
        )
        return image

    def _resolution_check(self, width, height, log=False):
        resize_needed = False
        w, h = map(
            lambda x: x - x % 64, (width, height)
        )  # resize to integer multiple of 64
        if h != height or w != width:
            if log:
                print(
                    f'>> Provided width and height must be multiples of 64. Auto-resizing to {w}x{h}'
                )
            height = h
            width = w
            resize_needed = True
        return width, height, resize_needed


    def _has_cuda(self):
        return self.device.type == 'cuda'

    def write_intermediate_images(self,modulus,path):
        counter = -1
        if not os.path.exists(path):
            os.makedirs(path)
        def callback(img):
            nonlocal counter
            counter += 1
            if counter % modulus != 0:
                return;
            image = self.sample_to_image(img)
            image.save(os.path.join(path,f'{counter:03}.png'),'PNG')
        return callback

def _pairwise(iterable):
    "s -> (s0, s1), (s2, s3), (s4, s5), ..."
    a = iter(iterable)
    return zip(a, a)<|MERGE_RESOLUTION|>--- conflicted
+++ resolved
@@ -55,30 +55,9 @@
 torch.bernoulli = fix_func(torch.bernoulli)
 torch.multinomial = fix_func(torch.multinomial)
 
-<<<<<<< HEAD
-=======
 # this is fallback model in case no default is defined
 FALLBACK_MODEL_NAME='stable-diffusion-1.4'
 
-def fix_func(orig):
-    if hasattr(torch.backends, 'mps') and torch.backends.mps.is_available():
-        def new_func(*args, **kw):
-            device = kw.get("device", "mps")
-            kw["device"]="cpu"
-            return orig(*args, **kw).to(device)
-        return new_func
-    return orig
-
-torch.rand = fix_func(torch.rand)
-torch.rand_like = fix_func(torch.rand_like)
-torch.randn = fix_func(torch.randn)
-torch.randn_like = fix_func(torch.randn_like)
-torch.randint = fix_func(torch.randint)
-torch.randint_like = fix_func(torch.randint_like)
-torch.bernoulli = fix_func(torch.bernoulli)
-torch.multinomial = fix_func(torch.multinomial)
-
->>>>>>> 51fdbe22
 """Simplified text to image API for stable diffusion/latent diffusion
 
 Example Usage:
