# Copyright (c) 2022 Lincoln D. Stein (https://github.com/lstein)

# Derived from source code carrying the following copyrights
# Copyright (c) 2022 Machine Vision and Learning Group, LMU Munich
# Copyright (c) 2022 Robin Rombach and Patrick Esser and contributors

import torch
import numpy as np
import random
import os
from omegaconf import OmegaConf
from PIL import Image
from tqdm import tqdm, trange
from itertools import islice
from einops import rearrange, repeat
from torchvision.utils import make_grid
from pytorch_lightning import seed_everything
from torch import autocast
from contextlib import contextmanager, nullcontext
import transformers
import time
import re

from ldm.util import instantiate_from_config
from ldm.models.diffusion.ddim import DDIMSampler
from ldm.models.diffusion.plms import PLMSSampler
from ldm.models.diffusion.ksampler import KSampler
from ldm.dream.pngwriter import PngWriter

"""Simplified text to image API for stable diffusion/latent diffusion

Example Usage:

from ldm.simplet2i import T2I

# Create an object with default values
t2i = T2I(model       = <path>        // models/ldm/stable-diffusion-v1/model.ckpt
          config      = <path>        // configs/stable-diffusion/v1-inference.yaml
          iterations  = <integer>     // how many times to run the sampling (1)
          batch_size  = <integer>     // how many images to generate per sampling (1)
          steps       = <integer>     // 50
          seed        = <integer>     // current system time
          sampler_name= ['ddim', 'k_dpm_2_a', 'k_dpm_2', 'k_euler_a', 'k_euler', 'k_heun', 'k_lms', 'plms']  // k_lms
          grid        = <boolean>     // false
          width       = <integer>     // image width, multiple of 64 (512)
          height      = <integer>     // image height, multiple of 64 (512)
          cfg_scale   = <float>       // unconditional guidance scale (7.5)
          )

# do the slow model initialization
t2i.load_model()

# Do the fast inference & image generation. Any options passed here
# override the default values assigned during class initialization
# Will call load_model() if the model was not previously loaded and so
# may be slow at first.
# The method returns a list of images. Each row of the list is a sub-list of [filename,seed]
results = t2i.prompt2png(prompt     = "an astronaut riding a horse",
                         outdir     = "./outputs/samples",
                         iterations = 3)

for row in results:
    print(f'filename={row[0]}')
    print(f'seed    ={row[1]}')

# Same thing, but using an initial image.
results = t2i.prompt2png(prompt   = "an astronaut riding a horse",
                         outdir   = "./outputs/,
                         iterations = 3,
                         init_img = "./sketches/horse+rider.png")

for row in results:
    print(f'filename={row[0]}')
    print(f'seed    ={row[1]}')

# Same thing, but we return a series of Image objects, which lets you manipulate them,
# combine them, and save them under arbitrary names

results = t2i.prompt2image(prompt   = "an astronaut riding a horse"
                           outdir   = "./outputs/")
for row in results:
    im   = row[0]
    seed = row[1]
    im.save(f'./outputs/samples/an_astronaut_riding_a_horse-{seed}.png')
    im.thumbnail(100,100).save('./outputs/samples/astronaut_thumb.jpg')

Note that the old txt2img() and img2img() calls are deprecated but will
still work.
"""


class T2I:
    """T2I class
        Attributes
        ----------
        model
        config
        iterations
        batch_size
        steps
        seed
        sampler_name
        width
        height
        cfg_scale
        latent_channels
        downsampling_factor
        precision
        strength
        embedding_path

    The vast majority of these arguments default to reasonable values.
"""

    def __init__(
        self,
        batch_size=1,
        iterations=1,
        steps=50,
        seed=None,
        cfg_scale=7.5,
        weights='models/ldm/stable-diffusion-v1/model.ckpt',
        config='configs/stable-diffusion/v1-inference.yaml',
        width=512,
        height=512,
        sampler_name='klms',
        latent_channels=4,
        downsampling_factor=8,
        ddim_eta=0.0,  # deterministic
        precision='autocast',
        full_precision=False,
        strength=0.75,  # default in scripts/img2img.py
        embedding_path=None,
        # just to keep track of this parameter when regenerating prompt
        latent_diffusion_weights=False,
        device='cuda',
    ):
        self.batch_size = batch_size
        self.iterations = iterations
        self.width = width
        self.height = height
        self.steps = steps
        self.cfg_scale = cfg_scale
        self.weights = weights
        self.config = config
        self.sampler_name = sampler_name
        self.latent_channels = latent_channels
        self.downsampling_factor = downsampling_factor
        self.ddim_eta = ddim_eta
        self.precision = precision
        self.full_precision = full_precision
        self.strength = strength
        self.embedding_path = embedding_path
        self.model = None     # empty for now
        self.sampler = None
        self.latent_diffusion_weights = latent_diffusion_weights
        self.device = device

        self.session_peakmem = torch.cuda.max_memory_allocated()
        if seed is None:
            self.seed = self._new_seed()
        else:
            self.seed = seed
        transformers.logging.set_verbosity_error()

    def prompt2png(self, prompt, outdir, **kwargs):
        """
        Takes a prompt and an output directory, writes out the requested number
        of PNG files, and returns an array of [[filename,seed],[filename,seed]...]
        Optional named arguments are the same as those passed to T2I and prompt2image()
        """
        results = self.prompt2image(prompt, **kwargs)
        pngwriter = PngWriter(
            outdir, prompt, kwargs.get('batch_size', self.batch_size)
        )
        for r in results:
            # gets written into the PNG
            metadata_str = f'prompt2png("{prompt}" {kwargs} seed={r[1]}'
            pngwriter.write_image(r[0], r[1])
        return pngwriter.files_written

    def txt2img(self, prompt, **kwargs):
        outdir = kwargs.get('outdir', 'outputs/img-samples')
        return self.prompt2png(prompt, outdir, **kwargs)

    def img2img(self, prompt, **kwargs):
        outdir = kwargs.get('outdir', 'outputs/img-samples')
        assert (
            'init_img' in kwargs
        ), 'call to img2img() must include the init_img argument'
        return self.prompt2png(prompt, outdir, **kwargs)

    def prompt2image(
        self,
        # these are common
        prompt,
        batch_size=None,
        iterations=None,
        steps=None,
        seed=None,
        cfg_scale=None,
        ddim_eta=None,
        skip_normalize=False,
        image_callback=None,
        # these are specific to txt2img
        width=None,
        height=None,
        # these are specific to img2img
        init_img=None,
        strength=None,
        gfpgan_strength=0,
        save_original=False,
        upscale=None,
        variants=None,
<<<<<<< HEAD
        log_tokenization=False,
=======
        sampler_name=None,
>>>>>>> 1772646a
        **args,
    ):   # eat up additional cruft
        """
        ldm.prompt2image() is the common entry point for txt2img() and img2img()
        It takes the following arguments:
           prompt                          // prompt string (no default)
           iterations                      // iterations (1); image count=iterations x batch_size
           batch_size                      // images per iteration (1)
           steps                           // refinement steps per iteration
           seed                            // seed for random number generator
           width                           // width of image, in multiples of 64 (512)
           height                          // height of image, in multiples of 64 (512)
           cfg_scale                       // how strongly the prompt influences the image (7.5) (must be >1)
           init_img                        // path to an initial image - its dimensions override width and height
           strength                        // strength for noising/unnoising init_img. 0.0 preserves image exactly, 1.0 replaces it completely
           gfpgan_strength                 // strength for GFPGAN. 0.0 preserves image exactly, 1.0 replaces it completely
           ddim_eta                        // image randomness (eta=0.0 means the same seed always produces the same image)
           variants                        // if >0, the 1st generated image will be passed back to img2img to generate the requested number of variants
           image_callback                  // a function or method that will be called each time an image is generated

        To use the callback, define a function of method that receives two arguments, an Image object
        and the seed. You can then do whatever you like with the image, including converting it to
        different formats and manipulating it. For example:

            def process_image(image,seed):
                image.save(f{'images/seed.png'})

        The callback used by the prompt2png() can be found in ldm/dream_util.py. It contains code
        to create the requested output directory, select a unique informative name for each image, and
        write the prompt into the PNG metadata.
        """
        steps = steps or self.steps
        seed = seed or self.seed
        width = width or self.width
        height = height or self.height
        cfg_scale = cfg_scale or self.cfg_scale
        ddim_eta = ddim_eta or self.ddim_eta
        batch_size = batch_size or self.batch_size
        iterations = iterations or self.iterations
        strength = strength or self.strength
        self.log_tokenization = log_tokenization

        model = (
            self.load_model()
        )  # will instantiate the model or return it from cache
        assert cfg_scale > 1.0, 'CFG_Scale (-C) must be >1.0'
        assert (
            0.0 <= strength <= 1.0
        ), 'can only work with strength in [0.0, 1.0]'
        w = int(width / 64) * 64
        h = int(height / 64) * 64
        if h != height or w != width:
            print(
                f'Height and width must be multiples of 64. Resizing to {h}x{w}.'
            )
            height = h
            width = w

        scope = autocast if self.precision == 'autocast' else nullcontext

        if sampler_name and (sampler_name != self.sampler_name):
            self.sampler_name = sampler_name
            self._set_sampler()

        tic = time.time()
        torch.cuda.torch.cuda.reset_peak_memory_stats()
        results = list()

        try:
            if init_img:
                assert os.path.exists(init_img), f'{init_img}: File not found'
                images_iterator = self._img2img(
                    prompt,
                    precision_scope=scope,
                    batch_size=batch_size,
                    steps=steps,
                    cfg_scale=cfg_scale,
                    ddim_eta=ddim_eta,
                    skip_normalize=skip_normalize,
                    init_img=init_img,
                    strength=strength,
                )
            else:
                images_iterator = self._txt2img(
                    prompt,
                    precision_scope=scope,
                    batch_size=batch_size,
                    steps=steps,
                    cfg_scale=cfg_scale,
                    ddim_eta=ddim_eta,
                    skip_normalize=skip_normalize,
                    width=width,
                    height=height,
                )

            with scope(self.device.type), self.model.ema_scope():
                for n in trange(iterations, desc='Generating'):
                    seed_everything(seed)
                    iter_images = next(images_iterator)
                    for image in iter_images:
                        results.append([image, seed])
                        if image_callback is not None:
                            image_callback(image, seed)
                    seed = self._new_seed()

                if upscale is not None or gfpgan_strength > 0:
                    for result in results:
                        image, seed = result
                        try:
                            if upscale is not None:
                                from ldm.gfpgan.gfpgan_tools import (
                                    real_esrgan_upscale,
                                )
                                if len(upscale) < 2:
                                    upscale.append(0.75)
                                image = real_esrgan_upscale(
                                    image,
                                    upscale[1],
                                    int(upscale[0]),
                                    prompt,
                                    seed,
                                )
                            if gfpgan_strength > 0:
                                from ldm.gfpgan.gfpgan_tools import _run_gfpgan

                                image = _run_gfpgan(
                                    image, gfpgan_strength, prompt, seed, 1
                                )
                        except Exception as e:
                            print(
                                f'Error running RealESRGAN - Your image was not upscaled.\n{e}'
                            )
                        if image_callback is not None:
                            if save_original:
                                image_callback(image, seed)
                            else:
                                image_callback(image, seed, upscaled=True)

        except KeyboardInterrupt:
            print('*interrupted*')
            print(
                'Partial results will be returned; if --grid was requested, nothing will be returned.'
            )
        except RuntimeError as e:
            print(str(e))
            print('Are you sure your system has an adequate NVIDIA GPU?')

        toc = time.time()
        self.session_peakmem = max(
            self.session_peakmem, torch.cuda.max_memory_allocated()
        )
        print('Usage stats:')
        print(
            f'   {len(results)} image(s) generated in', '%4.2fs' % (toc - tic)
        )
        print(
            f'   Max VRAM used for this generation:',
            '%4.2fG' % (torch.cuda.max_memory_allocated() / 1e9),
        )
        print(
            f'   Max VRAM used since script start: ',
            '%4.2fG' % (self.session_peakmem / 1e9),
        )
        return results

    @torch.no_grad()
    def _txt2img(
        self,
        prompt,
        precision_scope,
        batch_size,
        steps,
        cfg_scale,
        ddim_eta,
        skip_normalize,
        width,
        height,
    ):
        """
        An infinite iterator of images from the prompt.
        """

        sampler = self.sampler

        while True:
            uc, c = self._get_uc_and_c(prompt, batch_size, skip_normalize)
            shape = [
                self.latent_channels,
                height // self.downsampling_factor,
                width // self.downsampling_factor,
            ]
            samples, _ = sampler.sample(
                S=steps,
                conditioning=c,
                batch_size=batch_size,
                shape=shape,
                verbose=False,
                unconditional_guidance_scale=cfg_scale,
                unconditional_conditioning=uc,
                eta=ddim_eta,
            )
            yield self._samples_to_images(samples)

    @torch.no_grad()
    def _img2img(
        self,
        prompt,
        precision_scope,
        batch_size,
        steps,
        cfg_scale,
        ddim_eta,
        skip_normalize,
        init_img,
        strength,
    ):
        """
        An infinite iterator of images from the prompt and the initial image
        """

        # PLMS sampler not supported yet, so ignore previous sampler
        if self.sampler_name != 'ddim':
            print(
                f"sampler '{self.sampler_name}' is not yet supported. Using DDM sampler"
            )
            sampler = DDIMSampler(self.model, device=self.device)
        else:
            sampler = self.sampler

        init_image = self._load_img(init_img).to(self.device)
        init_image = repeat(init_image, '1 ... -> b ...', b=batch_size)
        with precision_scope(self.device.type):
            init_latent = self.model.get_first_stage_encoding(
                self.model.encode_first_stage(init_image)
            )  # move to latent space

        sampler.make_schedule(
            ddim_num_steps=steps, ddim_eta=ddim_eta, verbose=False
        )

        t_enc = int(strength * steps)
        # print(f"target t_enc is {t_enc} steps")

        while True:
            uc, c = self._get_uc_and_c(prompt, batch_size, skip_normalize)

            # encode (scaled latent)
            z_enc = sampler.stochastic_encode(
                init_latent, torch.tensor([t_enc] * batch_size).to(self.device)
            )
            # decode it
            samples = sampler.decode(
                z_enc,
                c,
                t_enc,
                unconditional_guidance_scale=cfg_scale,
                unconditional_conditioning=uc,
            )
            yield self._samples_to_images(samples)

    # TODO: does this actually need to run every loop? does anything in it vary by random seed?
    def _get_uc_and_c(self, prompt, batch_size, skip_normalize):

        uc = self.model.get_learned_conditioning(batch_size * [''])

        # weighted sub-prompts
        subprompts, weights = T2I._split_weighted_subprompts(prompt)
        if len(subprompts) > 1:
            # i dont know if this is correct.. but it works
            c = torch.zeros_like(uc)
            # get total weight for normalizing
            totalWeight = sum(weights)
            # normalize each "sub prompt" and add it
            for i in range(0, len(subprompts)):
                weight = weights[i]
                if not skip_normalize:
                    weight = weight / totalWeight
                self._log_tokenization(subprompts[i])
                c = torch.add(
                    c,
                    self.model.get_learned_conditioning(
                        batch_size * [subprompts[i]]
                    ),
                    alpha=weight,
                )
        else:   # just standard 1 prompt
            self._log_tokenization(prompt)
            c = self.model.get_learned_conditioning(batch_size * [prompt])
        return (uc, c)

    def _samples_to_images(self, samples):
        x_samples = self.model.decode_first_stage(samples)
        x_samples = torch.clamp((x_samples + 1.0) / 2.0, min=0.0, max=1.0)
        images = list()
        for x_sample in x_samples:
            x_sample = 255.0 * rearrange(
                x_sample.cpu().numpy(), 'c h w -> h w c'
            )
            image = Image.fromarray(x_sample.astype(np.uint8))
            images.append(image)
        return images

    def _new_seed(self):
        self.seed = random.randrange(0, np.iinfo(np.uint32).max)
        return self.seed

    def _get_device(self):
        if torch.cuda.is_available():
            return torch.device('cuda')
        elif torch.backends.mps.is_available():
            return torch.device('mps')
        else:
            return torch.device('cpu')

    def load_model(self):
        """Load and initialize the model from configuration variables passed at object creation time"""
        if self.model is None:
            seed_everything(self.seed)
            try:
                config = OmegaConf.load(self.config)
                self.device = self._get_device()
                model = self._load_model_from_config(config, self.weights)
                if self.embedding_path is not None:
                    model.embedding_manager.load(
                        self.embedding_path, self.full_precision
                    )
                self.model = model.to(self.device)
                # model.to doesn't change the cond_stage_model.device used to move the tokenizer output, so set it here
                self.model.cond_stage_model.device = self.device
            except AttributeError:
                raise SystemExit

            self._set_sampler()

        return self.model

    def _set_sampler(self):
        msg = f'>> Setting Sampler to {self.sampler_name}'
        if self.sampler_name == 'plms':
            self.sampler = PLMSSampler(self.model, device=self.device)
        elif self.sampler_name == 'ddim':
            self.sampler = DDIMSampler(self.model, device=self.device)
        elif self.sampler_name == 'k_dpm_2_a':
            self.sampler = KSampler(
                self.model, 'dpm_2_ancestral', device=self.device
            )
        elif self.sampler_name == 'k_dpm_2':
            self.sampler = KSampler(self.model, 'dpm_2', device=self.device)
        elif self.sampler_name == 'k_euler_a':
            self.sampler = KSampler(
                self.model, 'euler_ancestral', device=self.device
            )
        elif self.sampler_name == 'k_euler':
            self.sampler = KSampler(self.model, 'euler', device=self.device)
        elif self.sampler_name == 'k_heun':
            self.sampler = KSampler(self.model, 'heun', device=self.device)
        elif self.sampler_name == 'k_lms':
            self.sampler = KSampler(self.model, 'lms', device=self.device)
        else:
            msg = f'>> Unsupported Sampler: {self.sampler_name}, Defaulting to plms'
            self.sampler = PLMSSampler(self.model, device=self.device)

        print(msg)

    def _load_model_from_config(self, config, ckpt):
        print(f'Loading model from {ckpt}')
        pl_sd = torch.load(ckpt, map_location='cpu')
        #        if "global_step" in pl_sd:
        #            print(f"Global Step: {pl_sd['global_step']}")
        sd = pl_sd['state_dict']
        model = instantiate_from_config(config.model)
        m, u = model.load_state_dict(sd, strict=False)
        model.to(self.device)
        model.eval()
        if self.full_precision:
            print(
                'Using slower but more accurate full-precision math (--full_precision)'
            )
        else:
            print(
                'Using half precision math. Call with --full_precision to use more accurate but VRAM-intensive full precision.'
            )
            model.half()
        return model

    def _load_img(self, path):
        print(f'image path = {path}, cwd = {os.getcwd()}')
        with Image.open(path) as img:
            image = img.convert('RGB')

        w, h = image.size
        print(f'loaded input image of size ({w}, {h}) from {path}')
        w, h = map(
            lambda x: x - x % 32, (w, h)
        )  # resize to integer multiple of 32
        image = image.resize((w, h), resample=Image.Resampling.LANCZOS)
        image = np.array(image).astype(np.float32) / 255.0
        image = image[None].transpose(0, 3, 1, 2)
        image = torch.from_numpy(image)
        return 2.0 * image - 1.0

    def _split_weighted_subprompts(text):
        """
        grabs all text up to the first occurrence of ':'
        uses the grabbed text as a sub-prompt, and takes the value following ':' as weight
        if ':' has no value defined, defaults to 1.0
        repeats until no text remaining
        """
        remaining = len(text)
        prompts = []
        weights = []
        while remaining > 0:
            if ':' in text:
                idx = text.index(':')   # first occurrence from start
                # grab up to index as sub-prompt
                prompt = text[:idx]
                remaining -= idx
                # remove from main text
                text = text[idx + 1 :]
                # find value for weight
                if ' ' in text:
                    idx = text.index(' ')   # first occurence
                else:   # no space, read to end
                    idx = len(text)
                if idx != 0:
                    try:
                        weight = float(text[:idx])
                    except:   # couldn't treat as float
                        print(
                            f"Warning: '{text[:idx]}' is not a value, are you missing a space?"
                        )
                        weight = 1.0
                else:   # no value found
                    weight = 1.0
                # remove from main text
                remaining -= idx
                text = text[idx + 1 :]
                # append the sub-prompt and its weight
                prompts.append(prompt)
                weights.append(weight)
            else:   # no : found
                if len(text) > 0:   # there is still text though
                    # take remainder as weight 1
                    prompts.append(text)
                    weights.append(1.0)
                remaining = 0
<<<<<<< HEAD
        return prompts, weights

    def _run_gfpgan(self, image, strength):
        if self.gfpgan is None:
            print(
                f'GFPGAN not initialized, it must be loaded via the --gfpgan argument'
            )
            return image

        image = image.convert('RGB')

        cropped_faces, restored_faces, restored_img = self.gfpgan.enhance(
            np.array(image, dtype=np.uint8),
            has_aligned=False,
            only_center_face=False,
            paste_back=True,
        )
        res = Image.fromarray(restored_img)

        if strength < 1.0:
            # Resize the image to the new image if the sizes have changed
            if restored_img.size != image.size:
                image = image.resize(res.size)
            res = Image.blend(image, res, strength)

        return res

    # shows how the prompt is tokenized 
    # usually tokens have '</w>' to indicate end-of-word, 
    # but for readability it has been replaced with ' '
    def _log_tokenization(self, text):
        if not self.log_tokenization:
            return
        tokens = self.model.cond_stage_model.tokenizer._tokenize(text)
        tokenized = ""
        discarded = ""
        usedTokens = 0
        totalTokens = len(tokens)
        for i in range(0,totalTokens):                
            token = tokens[i].replace('</w>',' ')
            # alternate color
            s = (usedTokens % 6) + 1
            if i < self.model.cond_stage_model.max_length:
                tokenized = tokenized + f"\x1b[0;3{s};40m{token}"
                usedTokens += 1
            else: # over max token length
                discarded = discarded + f"\x1b[0;3{s};40m{token}"
        print(f"\nTokens ({usedTokens}):\n{tokenized}\x1b[0m")
        if discarded != "":
            print(f"Tokens Discarded ({totalTokens-usedTokens}):\n{discarded}\x1b[0m")
=======
        return prompts, weights
>>>>>>> 1772646a
<|MERGE_RESOLUTION|>--- conflicted
+++ resolved
@@ -212,11 +212,8 @@
         save_original=False,
         upscale=None,
         variants=None,
-<<<<<<< HEAD
+        sampler_name=None,
         log_tokenization=False,
-=======
-        sampler_name=None,
->>>>>>> 1772646a
         **args,
     ):   # eat up additional cruft
         """
@@ -663,7 +660,6 @@
                     prompts.append(text)
                     weights.append(1.0)
                 remaining = 0
-<<<<<<< HEAD
         return prompts, weights
 
     def _run_gfpgan(self, image, strength):
@@ -713,7 +709,4 @@
                 discarded = discarded + f"\x1b[0;3{s};40m{token}"
         print(f"\nTokens ({usedTokens}):\n{tokenized}\x1b[0m")
         if discarded != "":
-            print(f"Tokens Discarded ({totalTokens-usedTokens}):\n{discarded}\x1b[0m")
-=======
-        return prompts, weights
->>>>>>> 1772646a
+            print(f"Tokens Discarded ({totalTokens-usedTokens}):\n{discarded}\x1b[0m")