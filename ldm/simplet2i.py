# Copyright (c) 2022 Lincoln D. Stein (https://github.com/lstein)

# Derived from source code carrying the following copyrights
# Copyright (c) 2022 Machine Vision and Learning Group, LMU Munich
# Copyright (c) 2022 Robin Rombach and Patrick Esser and contributors

import torch
import numpy as np
import random
import os
from omegaconf import OmegaConf
from PIL import Image
from tqdm import tqdm, trange
from itertools import islice
from einops import rearrange, repeat
from torchvision.utils import make_grid
from pytorch_lightning import seed_everything
from torch import autocast
from contextlib import contextmanager, nullcontext
import transformers
import time
import re
import sys

from ldm.util import instantiate_from_config
from ldm.models.diffusion.ddim import DDIMSampler
from ldm.models.diffusion.plms import PLMSSampler
from ldm.models.diffusion.ksampler import KSampler
from ldm.dream.pngwriter import PngWriter

"""Simplified text to image API for stable diffusion/latent diffusion

Example Usage:

from ldm.simplet2i import T2I

# Create an object with default values
t2i = T2I(model       = <path>        // models/ldm/stable-diffusion-v1/model.ckpt
          config      = <path>        // configs/stable-diffusion/v1-inference.yaml
          iterations  = <integer>     // how many times to run the sampling (1)
          batch_size  = <integer>     // how many images to generate per sampling (1)
          steps       = <integer>     // 50
          seed        = <integer>     // current system time
          sampler_name= ['ddim', 'k_dpm_2_a', 'k_dpm_2', 'k_euler_a', 'k_euler', 'k_heun', 'k_lms', 'plms']  // k_lms
          grid        = <boolean>     // false
          width       = <integer>     // image width, multiple of 64 (512)
          height      = <integer>     // image height, multiple of 64 (512)
          cfg_scale   = <float>       // unconditional guidance scale (7.5)
          )

# do the slow model initialization
t2i.load_model()

# Do the fast inference & image generation. Any options passed here
# override the default values assigned during class initialization
# Will call load_model() if the model was not previously loaded and so
# may be slow at first.
# The method returns a list of images. Each row of the list is a sub-list of [filename,seed]
results = t2i.prompt2png(prompt     = "an astronaut riding a horse",
                         outdir     = "./outputs/samples",
                         iterations = 3)

for row in results:
    print(f'filename={row[0]}')
    print(f'seed    ={row[1]}')

# Same thing, but using an initial image.
results = t2i.prompt2png(prompt   = "an astronaut riding a horse",
                         outdir   = "./outputs/,
                         iterations = 3,
                         init_img = "./sketches/horse+rider.png")

for row in results:
    print(f'filename={row[0]}')
    print(f'seed    ={row[1]}')

# Same thing, but we return a series of Image objects, which lets you manipulate them,
# combine them, and save them under arbitrary names

results = t2i.prompt2image(prompt   = "an astronaut riding a horse"
                           outdir   = "./outputs/")
for row in results:
    im   = row[0]
    seed = row[1]
    im.save(f'./outputs/samples/an_astronaut_riding_a_horse-{seed}.png')
    im.thumbnail(100,100).save('./outputs/samples/astronaut_thumb.jpg')

Note that the old txt2img() and img2img() calls are deprecated but will
still work.
"""


class T2I:
    """T2I class
        Attributes
        ----------
        model
        config
        iterations
        batch_size
        steps
        seed
        sampler_name
        width
        height
        cfg_scale
        latent_channels
        downsampling_factor
        precision
        strength
        embedding_path

    The vast majority of these arguments default to reasonable values.
"""

    def __init__(
        self,
        batch_size=1,
        iterations=1,
        steps=50,
        seed=None,
        cfg_scale=7.5,
        weights='models/ldm/stable-diffusion-v1/model.ckpt',
        config='configs/stable-diffusion/v1-inference.yaml',
        grid=False,
        width=512,
        height=512,
        sampler_name='klms',
        latent_channels=4,
        downsampling_factor=8,
        ddim_eta=0.0,  # deterministic
        precision='autocast',
        full_precision=False,
        strength=0.75,  # default in scripts/img2img.py
        embedding_path=None,
        # just to keep track of this parameter when regenerating prompt
        latent_diffusion_weights=False,
        device='cuda',
    ):
        self.batch_size = batch_size
        self.iterations = iterations
        self.width = width
        self.height = height
        self.steps = steps
        self.cfg_scale = cfg_scale
        self.weights = weights
        self.config = config
        self.sampler_name = sampler_name
        self.latent_channels = latent_channels
        self.downsampling_factor = downsampling_factor
        self.grid = grid
        self.ddim_eta = ddim_eta
        self.precision = precision
        self.full_precision = full_precision
        self.strength = strength
        self.embedding_path = embedding_path
        self.model = None     # empty for now
        self.sampler = None
        self.latent_diffusion_weights = latent_diffusion_weights
        self.device = device

        self.session_peakmem = torch.cuda.max_memory_allocated()
        if seed is None:
            self.seed = self._new_seed()
        else:
            self.seed = seed
        transformers.logging.set_verbosity_error()

    def prompt2png(self, prompt, outdir, **kwargs):
        """
        Takes a prompt and an output directory, writes out the requested number
        of PNG files, and returns an array of [[filename,seed],[filename,seed]...]
        Optional named arguments are the same as those passed to T2I and prompt2image()
        """
        results = self.prompt2image(prompt, **kwargs)
        pngwriter = PngWriter(
            outdir, prompt, kwargs.get('batch_size', self.batch_size)
        )
        for r in results:
            pngwriter.write_image(r[0], r[1])
        return pngwriter.files_written

    def txt2img(self, prompt, **kwargs):
        outdir = kwargs.pop('outdir', 'outputs/img-samples')
        return self.prompt2png(prompt, outdir, **kwargs)

    def img2img(self, prompt, **kwargs):
        outdir = kwargs.pop('outdir', 'outputs/img-samples')
        assert (
            'init_img' in kwargs
        ), 'call to img2img() must include the init_img argument'
        return self.prompt2png(prompt, outdir, **kwargs)

    def prompt2image(
        self,
        # these are common
        prompt,
        batch_size=None,
        iterations=None,
        steps=None,
        seed=None,
        cfg_scale=None,
        ddim_eta=None,
        skip_normalize=False,
        image_callback=None,
        step_callback=None,
        # these are specific to txt2img
        width=None,
        height=None,
        # these are specific to img2img
        init_img=None,
        strength=None,
        gfpgan_strength=0,
        save_original=False,
        upscale=None,
        variants=None,
        sampler_name=None,
<<<<<<< HEAD
        variant_amount=None,
        variant_seed=None,
=======
        log_tokenization=False,
>>>>>>> 85f32752
        **args,
    ):   # eat up additional cruft
        """
        ldm.prompt2image() is the common entry point for txt2img() and img2img()
        It takes the following arguments:
           prompt                          // prompt string (no default)
           iterations                      // iterations (1); image count=iterations x batch_size
           batch_size                      // images per iteration (1)
           steps                           // refinement steps per iteration
           seed                            // seed for random number generator
           width                           // width of image, in multiples of 64 (512)
           height                          // height of image, in multiples of 64 (512)
           cfg_scale                       // how strongly the prompt influences the image (7.5) (must be >1)
           init_img                        // path to an initial image - its dimensions override width and height
           strength                        // strength for noising/unnoising init_img. 0.0 preserves image exactly, 1.0 replaces it completely
           gfpgan_strength                 // strength for GFPGAN. 0.0 preserves image exactly, 1.0 replaces it completely
           ddim_eta                        // image randomness (eta=0.0 means the same seed always produces the same image)
           variants                        // if >0, the 1st generated image will be passed back to img2img to generate the requested number of variants
           step_callback                   // a function or method that will be called each step
           image_callback                  // a function or method that will be called each time an image is generated
           variant_amount                  // optional 0-1 value to slerp from -S noise to random noise (allows variations on an image)
           variant_seed                    // optional target seed that -S noise is slerped to (interpolate one image to another)

        To use the step callback, define a function that receives two arguments:
        - Image GPU data
        - The step number

        To use the image callback, define a function of method that receives two arguments, an Image object
        and the seed. You can then do whatever you like with the image, including converting it to
        different formats and manipulating it. For example:

            def process_image(image,seed):
                image.save(f{'images/seed.png'})

        The callback used by the prompt2png() can be found in ldm/dream_util.py. It contains code
        to create the requested output directory, select a unique informative name for each image, and
        write the prompt into the PNG metadata.
        """
        steps = steps or self.steps
        seed = seed or self.seed
        width = width or self.width
        height = height or self.height
        cfg_scale = cfg_scale or self.cfg_scale
        ddim_eta = ddim_eta or self.ddim_eta
        batch_size = batch_size or self.batch_size
        iterations = iterations or self.iterations
        strength = strength or self.strength
        self.log_tokenization = log_tokenization

        model = (
            self.load_model()
        )  # will instantiate the model or return it from cache
        assert cfg_scale > 1.0, 'CFG_Scale (-C) must be >1.0'
        assert (
            0.0 <= strength <= 1.0
        ), 'can only work with strength in [0.0, 1.0]'
        w = int(width / 64) * 64
        h = int(height / 64) * 64
        if h != height or w != width:
            print(
                f'Height and width must be multiples of 64. Resizing to {h}x{w}.'
            )
            height = h
            width = w

        scope = autocast if self.precision == 'autocast' else nullcontext

        if sampler_name and (sampler_name != self.sampler_name):
            self.sampler_name = sampler_name
            self._set_sampler()

        tic = time.time()
        torch.cuda.torch.cuda.reset_peak_memory_stats()
        results = list()

        try:
            if init_img:
                assert os.path.exists(init_img), f'{init_img}: File not found'
                images_iterator = self._img2img(
                    prompt,
                    precision_scope=scope,
                    batch_size=batch_size,
                    steps=steps,
                    cfg_scale=cfg_scale,
                    ddim_eta=ddim_eta,
                    skip_normalize=skip_normalize,
                    init_img=init_img,
                    strength=strength,
                    callback=step_callback,
                )
            else:
                images_iterator = self._txt2img(
                    prompt,
                    precision_scope=scope,
                    batch_size=batch_size,
                    steps=steps,
                    cfg_scale=cfg_scale,
                    ddim_eta=ddim_eta,
                    skip_normalize=skip_normalize,
                    width=width,
                    height=height,
<<<<<<< HEAD
                    variant_amount=variant_amount,
                    variant_seed=variant_seed,
=======
                    callback=step_callback,
>>>>>>> 85f32752
                )

            with scope(self.device.type), self.model.ema_scope():
                for n in trange(iterations, desc='Generating'):
                    seed_everything(seed)
                    iter_images = next(images_iterator)
                    for image in iter_images:
                        results.append([image, seed])
                        if image_callback is not None:
                            image_callback(image, seed)
                    seed = self._new_seed()

                if upscale is not None or gfpgan_strength > 0:
                    for result in results:
                        image, seed = result
                        try:
                            if upscale is not None:
                                from ldm.gfpgan.gfpgan_tools import (
                                    real_esrgan_upscale,
                                )
                                if len(upscale) < 2:
                                    upscale.append(0.75)
                                image = real_esrgan_upscale(
                                    image,
                                    upscale[1],
                                    int(upscale[0]),
                                    prompt,
                                    seed,
                                )
                            if gfpgan_strength > 0:
                                from ldm.gfpgan.gfpgan_tools import _run_gfpgan

                                image = _run_gfpgan(
                                    image, gfpgan_strength, prompt, seed, 1
                                )
                        except Exception as e:
                            print(
                                f'Error running RealESRGAN - Your image was not upscaled.\n{e}'
                            )
                        if image_callback is not None:
                            if save_original:
                                image_callback(image, seed)
                            else:
                                image_callback(image, seed, upscaled=True)
                        else: # no callback passed, so we simply replace old image with rescaled one
                            result[0] = image

        except KeyboardInterrupt:
            print('*interrupted*')
            print(
                'Partial results will be returned; if --grid was requested, nothing will be returned.'
            )
        except RuntimeError as e:
            print(str(e))
            print('Are you sure your system has an adequate NVIDIA GPU?')

        toc = time.time()
        self.session_peakmem = max(
            self.session_peakmem, torch.cuda.max_memory_allocated()
        )
        print('Usage stats:')
        print(
            f'   {len(results)} image(s) generated in', '%4.2fs' % (toc - tic)
        )
        print(
            f'   Max VRAM used for this generation:',
            '%4.2fG' % (torch.cuda.max_memory_allocated() / 1e9),
        )
        print(
            f'   Max VRAM used since script start: ',
            '%4.2fG' % (self.session_peakmem / 1e9),
        )
        return results

    @torch.no_grad()
    def _txt2img(
        self,
        prompt,
        precision_scope,
        batch_size,
        steps,
        cfg_scale,
        ddim_eta,
        skip_normalize,
        width,
        height,
<<<<<<< HEAD
        variant_amount,
        variant_seed,
=======
        callback,
>>>>>>> 85f32752
    ):
        """
        An infinite iterator of images from the prompt.
        """

        sampler = self.sampler

        base_x_T, target_x_T = self._get_variation_noise(width, height, variant_amount, variant_seed)

        while True:
            uc, c = self._get_uc_and_c(prompt, batch_size, skip_normalize)
            shape = [
                self.latent_channels,
                height // self.downsampling_factor,
                width // self.downsampling_factor,
            ]

            x_T = self._apply_variation_slerp(width, height, steps, variant_amount, variant_seed, base_x_T, target_x_T)
            
            samples, _ = sampler.sample(
                S=steps,
                conditioning=c,
                batch_size=batch_size,
                shape=shape,
                verbose=False,
                unconditional_guidance_scale=cfg_scale,
                unconditional_conditioning=uc,
                eta=ddim_eta,
<<<<<<< HEAD
                x_T = x_T
=======
                img_callback=callback
>>>>>>> 85f32752
            )
            yield self._samples_to_images(samples)

    @torch.no_grad()
    def _img2img(
        self,
        prompt,
        precision_scope,
        batch_size,
        steps,
        cfg_scale,
        ddim_eta,
        skip_normalize,
        init_img,
        strength,
        callback, # Currently not implemented for img2img
    ):
        """
        An infinite iterator of images from the prompt and the initial image
        """

        # PLMS sampler not supported yet, so ignore previous sampler
        if self.sampler_name != 'ddim':
            print(
                f"sampler '{self.sampler_name}' is not yet supported. Using DDM sampler"
            )
            sampler = DDIMSampler(self.model, device=self.device)
        else:
            sampler = self.sampler

        init_image = self._load_img(init_img).to(self.device)
        init_image = repeat(init_image, '1 ... -> b ...', b=batch_size)
        with precision_scope(self.device.type):
            init_latent = self.model.get_first_stage_encoding(
                self.model.encode_first_stage(init_image)
            )  # move to latent space

        sampler.make_schedule(
            ddim_num_steps=steps, ddim_eta=ddim_eta, verbose=False
        )

        t_enc = int(strength * steps)
        # print(f"target t_enc is {t_enc} steps")

        while True:
            uc, c = self._get_uc_and_c(prompt, batch_size, skip_normalize)

            # encode (scaled latent)
            z_enc = sampler.stochastic_encode(
                init_latent, torch.tensor([t_enc] * batch_size).to(self.device)
            )
            # decode it
            samples = sampler.decode(
                z_enc,
                c,
                t_enc,
                unconditional_guidance_scale=cfg_scale,
                unconditional_conditioning=uc,
            )
            yield self._samples_to_images(samples)

    # TODO: does this actually need to run every loop? does anything in it vary by random seed?
    def _get_uc_and_c(self, prompt, batch_size, skip_normalize):

        uc = self.model.get_learned_conditioning(batch_size * [''])

        # weighted sub-prompts
        subprompts, weights = T2I._split_weighted_subprompts(prompt)
        if len(subprompts) > 1:
            # i dont know if this is correct.. but it works
            c = torch.zeros_like(uc)
            # get total weight for normalizing
            totalWeight = sum(weights)
            # normalize each "sub prompt" and add it
            for i in range(0, len(subprompts)):
                weight = weights[i]
                if not skip_normalize:
                    weight = weight / totalWeight
                self._log_tokenization(subprompts[i])
                c = torch.add(
                    c,
                    self.model.get_learned_conditioning(
                        batch_size * [subprompts[i]]
                    ),
                    alpha=weight,
                )
        else:   # just standard 1 prompt
            self._log_tokenization(prompt)
            c = self.model.get_learned_conditioning(batch_size * [prompt])
        return (uc, c)

    def _samples_to_images(self, samples):
        x_samples = self.model.decode_first_stage(samples)
        x_samples = torch.clamp((x_samples + 1.0) / 2.0, min=0.0, max=1.0)
        images = list()
        for x_sample in x_samples:
            x_sample = 255.0 * rearrange(
                x_sample.cpu().numpy(), 'c h w -> h w c'
            )
            image = Image.fromarray(x_sample.astype(np.uint8))
            images.append(image)
        return images

    def _new_seed(self):
        self.seed = random.randrange(0, np.iinfo(np.uint32).max)
        return self.seed

    def _get_variation_noise(self, width:int, height:int, variant_amount:float, variant_seed:int) -> "tuple[torch.Tensor,torch.Tensor]":
        base_x_T = None
        target_x_T = None
        if variant_amount is not None:
            variant_amount = max(0.0, min(1.0, variant_amount))
            # base noise is made from our initial seed or seed provided with -S
            base_x_T = torch.randn([self.batch_size,
                                    self.latent_channels,
                                    height // self.downsampling_factor,
                                    width  // self.downsampling_factor],
                                    device=self.device)
            if variant_seed is not None:
                # store initial seed
                initialSeed = torch.initial_seed()
                # generate target noise from the provided variant seed
                seed_everything(variant_seed)
                target_x_T = torch.randn([self.batch_size,
                                self.latent_channels,
                                height // self.downsampling_factor,
                                width  // self.downsampling_factor],
                                device=self.device)
                # switch back to the initial seed
                seed_everything(initialSeed)
        return base_x_T, target_x_T

    def _apply_variation_slerp(self, 
        width:int, height:int, steps:int, 
        variant_amount:float, variant_seed:int, 
        base_x_T:torch.Tensor, target_x_T:torch.Tensor) -> torch.Tensor:
        x_T = None
        if variant_amount is not None:
            variant_amount = max(0.0, min(1.0, variant_amount))
            # no variant seed specified, generate random noise
            if variant_seed is None:
                target_x_T = torch.randn([self.batch_size,
                                self.latent_channels,
                                height // self.downsampling_factor,
                                width  // self.downsampling_factor],
                                device=self.device)

            # slerp base -> target using variant amount
            x_T = self.slerp(variant_amount, base_x_T, target_x_T)

            # only for ksampler!
            if isinstance(self.sampler, KSampler):
                # KSampler does not do it when x_T provided
                x_T = x_T * self.sampler.model.get_sigmas(steps)[0]
        return x_T

    def _get_device(self):
        if torch.cuda.is_available():
            return torch.device('cuda')
        elif torch.backends.mps.is_available():
            return torch.device('mps')
        else:
            return torch.device('cpu')

    def load_model(self):
        """Load and initialize the model from configuration variables passed at object creation time"""
        if self.model is None:
            seed_everything(self.seed)
            try:
                config = OmegaConf.load(self.config)
                self.device = self._get_device()
                model = self._load_model_from_config(config, self.weights)
                if self.embedding_path is not None:
                    model.embedding_manager.load(
                        self.embedding_path, self.full_precision
                    )
                self.model = model.to(self.device)
                # model.to doesn't change the cond_stage_model.device used to move the tokenizer output, so set it here
                self.model.cond_stage_model.device = self.device
            except AttributeError:
                import traceback
                print('Error loading model. Only the CUDA backend is supported',file=sys.stderr)
                print(traceback.format_exc(),file=sys.stderr)
                raise SystemExit

            self._set_sampler()

        return self.model

    def _set_sampler(self):
        msg = f'>> Setting Sampler to {self.sampler_name}'
        if self.sampler_name == 'plms':
            self.sampler = PLMSSampler(self.model, device=self.device)
        elif self.sampler_name == 'ddim':
            self.sampler = DDIMSampler(self.model, device=self.device)
        elif self.sampler_name == 'k_dpm_2_a':
            self.sampler = KSampler(
                self.model, 'dpm_2_ancestral', device=self.device
            )
        elif self.sampler_name == 'k_dpm_2':
            self.sampler = KSampler(self.model, 'dpm_2', device=self.device)
        elif self.sampler_name == 'k_euler_a':
            self.sampler = KSampler(
                self.model, 'euler_ancestral', device=self.device
            )
        elif self.sampler_name == 'k_euler':
            self.sampler = KSampler(self.model, 'euler', device=self.device)
        elif self.sampler_name == 'k_heun':
            self.sampler = KSampler(self.model, 'heun', device=self.device)
        elif self.sampler_name == 'k_lms':
            self.sampler = KSampler(self.model, 'lms', device=self.device)
        else:
            msg = f'>> Unsupported Sampler: {self.sampler_name}, Defaulting to plms'
            self.sampler = PLMSSampler(self.model, device=self.device)

        print(msg)

    def _load_model_from_config(self, config, ckpt):
        print(f'Loading model from {ckpt}')
        pl_sd = torch.load(ckpt, map_location='cpu')
        #        if "global_step" in pl_sd:
        #            print(f"Global Step: {pl_sd['global_step']}")
        sd = pl_sd['state_dict']
        model = instantiate_from_config(config.model)
        m, u = model.load_state_dict(sd, strict=False)
        model.to(self.device)
        model.eval()
        if self.full_precision:
            print(
                'Using slower but more accurate full-precision math (--full_precision)'
            )
        else:
            print(
                'Using half precision math. Call with --full_precision to use more accurate but VRAM-intensive full precision.'
            )
            model.half()
        return model

    def _load_img(self, path):
        print(f'image path = {path}, cwd = {os.getcwd()}')
        with Image.open(path) as img:
            image = img.convert('RGB')

        w, h = image.size
        print(f'loaded input image of size ({w}, {h}) from {path}')
        w, h = map(
            lambda x: x - x % 32, (w, h)
        )  # resize to integer multiple of 32
        image = image.resize((w, h), resample=Image.Resampling.LANCZOS)
        image = np.array(image).astype(np.float32) / 255.0
        image = image[None].transpose(0, 3, 1, 2)
        image = torch.from_numpy(image)
        return 2.0 * image - 1.0

    def _split_weighted_subprompts(text):
        """
        grabs all text up to the first occurrence of ':'
        uses the grabbed text as a sub-prompt, and takes the value following ':' as weight
        if ':' has no value defined, defaults to 1.0
        repeats until no text remaining
        """
        remaining = len(text)
        prompts = []
        weights = []
        while remaining > 0:
            if ':' in text:
                idx = text.index(':')   # first occurrence from start
                # grab up to index as sub-prompt
                prompt = text[:idx]
                remaining -= idx
                # remove from main text
                text = text[idx + 1 :]
                # find value for weight
                if ' ' in text:
                    idx = text.index(' ')   # first occurence
                else:   # no space, read to end
                    idx = len(text)
                if idx != 0:
                    try:
                        weight = float(text[:idx])
                    except:   # couldn't treat as float
                        print(
                            f"Warning: '{text[:idx]}' is not a value, are you missing a space?"
                        )
                        weight = 1.0
                else:   # no value found
                    weight = 1.0
                # remove from main text
                remaining -= idx
                text = text[idx + 1 :]
                # append the sub-prompt and its weight
                prompts.append(prompt)
                weights.append(weight)
            else:   # no : found
                if len(text) > 0:   # there is still text though
                    # take remainder as weight 1
                    prompts.append(text)
                    weights.append(1.0)
                remaining = 0
        return prompts, weights
<<<<<<< HEAD

    def slerp(self, t, v0, v1, DOT_THRESHOLD=0.9995):
        '''
        Spherical linear interpolation
        Args:
            t (float/np.ndarray): Float value between 0.0 and 1.0
            v0 (np.ndarray): Starting vector
            v1 (np.ndarray): Final vector
            DOT_THRESHOLD (float): Threshold for considering the two vectors as
                                colineal. Not recommended to alter this.
        Returns:
            v2 (np.ndarray): Interpolation vector between v0 and v1
        '''
        inputs_are_torch = False
        if not isinstance(v0,np.ndarray):
            inputs_are_torch = True
            v0 = v0.detach().cpu().numpy()
        if not isinstance(v1,np.ndarray):
            inputs_are_torch = True
            v1 = v1.detach().cpu().numpy()
        
        dot = np.sum(v0 * v1 / (np.linalg.norm(v0) * np.linalg.norm(v1)))
        if np.abs(dot) > DOT_THRESHOLD:
            v2 = (1 - t) * v0 + t * v1
        else:
            theta_0 = np.arccos(dot)
            sin_theta_0 = np.sin(theta_0)
            theta_t = theta_0 * t
            sin_theta_t = np.sin(theta_t)
            s0 = np.sin(theta_0 - theta_t) / sin_theta_0
            s1 = sin_theta_t / sin_theta_0
            v2 = s0 * v0 + s1 * v1

        if inputs_are_torch:
            v2 = torch.from_numpy(v2).to(self.device)

        return v2
=======
        
    # shows how the prompt is tokenized 
    # usually tokens have '</w>' to indicate end-of-word, 
    # but for readability it has been replaced with ' '
    def _log_tokenization(self, text):
        if not self.log_tokenization:
            return
        tokens = self.model.cond_stage_model.tokenizer._tokenize(text)
        tokenized = ""
        discarded = ""
        usedTokens = 0
        totalTokens = len(tokens)
        for i in range(0,totalTokens):                
            token = tokens[i].replace('</w>',' ')
            # alternate color
            s = (usedTokens % 6) + 1
            if i < self.model.cond_stage_model.max_length:
                tokenized = tokenized + f"\x1b[0;3{s};40m{token}"
                usedTokens += 1
            else: # over max token length
                discarded = discarded + f"\x1b[0;3{s};40m{token}"
        print(f"\nTokens ({usedTokens}):\n{tokenized}\x1b[0m")
        if discarded != "":
            print(f"Tokens Discarded ({totalTokens-usedTokens}):\n{discarded}\x1b[0m")
>>>>>>> 85f32752
<|MERGE_RESOLUTION|>--- conflicted
+++ resolved
@@ -215,12 +215,11 @@
         upscale=None,
         variants=None,
         sampler_name=None,
-<<<<<<< HEAD
         variant_amount=None,
         variant_seed=None,
-=======
         log_tokenization=False,
->>>>>>> 85f32752
+        variant_amount=None,
+        variant_seed=None,
         **args,
     ):   # eat up additional cruft
         """
@@ -322,12 +321,9 @@
                     skip_normalize=skip_normalize,
                     width=width,
                     height=height,
-<<<<<<< HEAD
+                    callback=step_callback,
                     variant_amount=variant_amount,
                     variant_seed=variant_seed,
-=======
-                    callback=step_callback,
->>>>>>> 85f32752
                 )
 
             with scope(self.device.type), self.model.ema_scope():
@@ -414,12 +410,9 @@
         skip_normalize,
         width,
         height,
-<<<<<<< HEAD
+        callback,
         variant_amount,
         variant_seed,
-=======
-        callback,
->>>>>>> 85f32752
     ):
         """
         An infinite iterator of images from the prompt.
@@ -448,11 +441,8 @@
                 unconditional_guidance_scale=cfg_scale,
                 unconditional_conditioning=uc,
                 eta=ddim_eta,
-<<<<<<< HEAD
+                img_callback=callback,
                 x_T = x_T
-=======
-                img_callback=callback
->>>>>>> 85f32752
             )
             yield self._samples_to_images(samples)
 
@@ -753,7 +743,30 @@
                     weights.append(1.0)
                 remaining = 0
         return prompts, weights
-<<<<<<< HEAD
+        
+    # shows how the prompt is tokenized 
+    # usually tokens have '</w>' to indicate end-of-word, 
+    # but for readability it has been replaced with ' '
+    def _log_tokenization(self, text):
+        if not self.log_tokenization:
+            return
+        tokens = self.model.cond_stage_model.tokenizer._tokenize(text)
+        tokenized = ""
+        discarded = ""
+        usedTokens = 0
+        totalTokens = len(tokens)
+        for i in range(0,totalTokens):                
+            token = tokens[i].replace('</w>',' ')
+            # alternate color
+            s = (usedTokens % 6) + 1
+            if i < self.model.cond_stage_model.max_length:
+                tokenized = tokenized + f"\x1b[0;3{s};40m{token}"
+                usedTokens += 1
+            else: # over max token length
+                discarded = discarded + f"\x1b[0;3{s};40m{token}"
+        print(f"\nTokens ({usedTokens}):\n{tokenized}\x1b[0m")
+        if discarded != "":
+            print(f"Tokens Discarded ({totalTokens-usedTokens}):\n{discarded}\x1b[0m")
 
     def slerp(self, t, v0, v1, DOT_THRESHOLD=0.9995):
         '''
@@ -790,30 +803,4 @@
         if inputs_are_torch:
             v2 = torch.from_numpy(v2).to(self.device)
 
-        return v2
-=======
-        
-    # shows how the prompt is tokenized 
-    # usually tokens have '</w>' to indicate end-of-word, 
-    # but for readability it has been replaced with ' '
-    def _log_tokenization(self, text):
-        if not self.log_tokenization:
-            return
-        tokens = self.model.cond_stage_model.tokenizer._tokenize(text)
-        tokenized = ""
-        discarded = ""
-        usedTokens = 0
-        totalTokens = len(tokens)
-        for i in range(0,totalTokens):                
-            token = tokens[i].replace('</w>',' ')
-            # alternate color
-            s = (usedTokens % 6) + 1
-            if i < self.model.cond_stage_model.max_length:
-                tokenized = tokenized + f"\x1b[0;3{s};40m{token}"
-                usedTokens += 1
-            else: # over max token length
-                discarded = discarded + f"\x1b[0;3{s};40m{token}"
-        print(f"\nTokens ({usedTokens}):\n{tokenized}\x1b[0m")
-        if discarded != "":
-            print(f"Tokens Discarded ({totalTokens-usedTokens}):\n{discarded}\x1b[0m")
->>>>>>> 85f32752
+        return v2