import os.path
from cmath import log
import torch
from torch import nn

import sys

from ldm.invoke.concepts_lib import Concepts
from ldm.data.personalized import per_img_token_list
from transformers import CLIPTokenizer
from functools import partial
from picklescan.scanner import scan_file_path

PROGRESSIVE_SCALE = 2000


def get_clip_token_for_string(tokenizer, string):
    batch_encoding = tokenizer(
        string,
        truncation=True,
        max_length=77,
        return_length=True,
        return_overflowing_tokens=False,
        padding='max_length',
        return_tensors='pt',
    )
    tokens = batch_encoding['input_ids']
    """ assert (
        torch.count_nonzero(tokens - 49407) == 2
    ), f"String '{string}' maps to more than a single token. Please use another string" """

    return tokens[0, 1]


def get_bert_token_for_string(tokenizer, string):
    token = tokenizer(string)
    # assert torch.count_nonzero(token) == 3, f"String '{string}' maps to more than a single token. Please use another string"

    token = token[0, 1]

    return token


def get_embedding_for_clip_token(embedder, token):
    return embedder(token.unsqueeze(0))[0, 0]

class EmbeddingManager(nn.Module):
    def __init__(
        self,
        embedder,
        placeholder_strings=None,
        initializer_words=None,
        per_image_tokens=False,
        num_vectors_per_token=1,
        progressive_words=False,
        **kwargs,
    ):
        super().__init__()

        self.embedder = embedder
        self.concepts_library=Concepts()
        self.concepts_loaded = dict()

        self.string_to_token_dict = {}
        self.string_to_param_dict = nn.ParameterDict()

        self.initial_embeddings = (
            nn.ParameterDict()
        )   # These should not be optimized

        self.progressive_words = progressive_words
        self.progressive_counter = 0

        self.max_vectors_per_token = num_vectors_per_token

        if hasattr(
            embedder, 'tokenizer'
        ):   # using Stable Diffusion's CLIP encoder
            self.is_clip = True
            get_token_for_string = partial(
                get_clip_token_for_string, embedder.tokenizer
            )
            get_embedding_for_tkn = partial(
                get_embedding_for_clip_token,
                embedder.transformer.text_model.embeddings,
            )
            # per bug report #572
            #token_dim = 1280
            token_dim = 768
        else:   # using LDM's BERT encoder
            self.is_clip = False
            get_token_for_string = partial(
                get_bert_token_for_string, embedder.tknz_fn
            )
            get_embedding_for_tkn = embedder.transformer.token_emb
            token_dim = 1280

        if per_image_tokens:
            placeholder_strings.extend(per_img_token_list)

        for idx, placeholder_string in enumerate(placeholder_strings):

            token = get_token_for_string(placeholder_string)

            if initializer_words and idx < len(initializer_words):
                init_word_token = get_token_for_string(initializer_words[idx])

                with torch.no_grad():
                    init_word_embedding = get_embedding_for_tkn(
                        init_word_token.cpu()
                    )

                token_params = torch.nn.Parameter(
                    init_word_embedding.unsqueeze(0).repeat(
                        num_vectors_per_token, 1
                    ),
                    requires_grad=True,
                )
                self.initial_embeddings[
                    placeholder_string
                ] = torch.nn.Parameter(
                    init_word_embedding.unsqueeze(0).repeat(
                        num_vectors_per_token, 1
                    ),
                    requires_grad=False,
                )
            else:
                token_params = torch.nn.Parameter(
                    torch.rand(
                        size=(num_vectors_per_token, token_dim),
                        requires_grad=True,
                    )
                )

            self.string_to_token_dict[placeholder_string] = token
            self.string_to_param_dict[placeholder_string] = token_params

    def forward(
        self,
        tokenized_text,
        embedded_text,
    ):
        b, n, device = *tokenized_text.shape, tokenized_text.device

        for (
            placeholder_string,
            placeholder_token,
        ) in self.string_to_token_dict.items():

            placeholder_embedding = self.string_to_param_dict[
                placeholder_string
            ].to(device)

            if self.progressive_words:
                self.progressive_counter += 1
                max_step_tokens = (
                    1 + self.progressive_counter // PROGRESSIVE_SCALE
                )
            else:
                max_step_tokens = self.max_vectors_per_token

            num_vectors_for_token = min(
                placeholder_embedding.shape[0], max_step_tokens
            )

            placeholder_rows, placeholder_cols = torch.where(
                tokenized_text == placeholder_token.to(tokenized_text.device)
            )

            if placeholder_rows.nelement() == 0:
                continue

            sorted_cols, sort_idx = torch.sort(
                placeholder_cols, descending=True
            )
            sorted_rows = placeholder_rows[sort_idx]

            for idx in range(sorted_rows.shape[0]):
                row = sorted_rows[idx]
                col = sorted_cols[idx]

                new_token_row = torch.cat(
                    [
                        tokenized_text[row][:col],
                        placeholder_token.repeat(num_vectors_for_token).to(
                            device
                        ),
                        tokenized_text[row][col + 1 :],
                    ],
                    axis=0,
                )[:n]
                new_embed_row = torch.cat(
                    [
                        embedded_text[row][:col],
                        placeholder_embedding[:num_vectors_for_token],
                        embedded_text[row][col + 1 :],
                    ],
                    axis=0,
                )[:n]

                embedded_text[row] = new_embed_row
                tokenized_text[row] = new_token_row

        return embedded_text

    def save(self, ckpt_path):
        torch.save(
            {
                'string_to_token': self.string_to_token_dict,
                'string_to_param': self.string_to_param_dict,
            },
            ckpt_path,
        )

    def load_concepts(self, concepts:list[str], full=True):
        bin_files = list()
        for concept_name in concepts:
            if concept_name in self.concepts_loaded:
                continue
            else:
                bin_file = self.concepts_library.get_concept_model_path(concept_name)
                if not bin_file:
                    continue
                bin_files.append(bin_file)
                self.concepts_loaded[concept_name]=True
        self.load(bin_files, full)

    def list_terms(self) -> list[str]:
        return self.concepts_loaded.keys()

    def load(self, ckpt_paths, full=True):
        if len(ckpt_paths) == 0:
            return
        if type(ckpt_paths) != list:
            ckpt_paths = [ckpt_paths]
        ckpt_paths = self._expand_directories(ckpt_paths)
        for c in ckpt_paths:
            self._load(c,full)
        # remember that we know this term and don't try to download it again from the concepts library
        # note that if the concept name is also provided and different from the trigger term, they
        # both will be stored in this dictionary
        for term in self.string_to_param_dict.keys():
            term = term.strip('<').strip('>')
            self.concepts_loaded[term] = True  
        print(f'>> Current embedding manager terms: {", ".join(self.string_to_param_dict.keys())}')

    def _expand_directories(self, paths:list[str]):
        expanded_paths = list()
        for path in paths:
            if os.path.isfile(path):
                expanded_paths.append(path)
            elif os.path.isdir(path):
                for root, _, files in os.walk(path):
                    for name in files:
                        expanded_paths.append(os.path.join(root,name))
        return [x for x in expanded_paths if os.path.splitext(x)[1] in ('.pt','.bin')]

    def _load(self, ckpt_path, full=True):
        try:
            scan_result = scan_file_path(ckpt_path)
            if scan_result.infected_files == 1:
                print(f'\n### Security Issues Found in Model: {scan_result.issues_count}')
                print('### For your safety, InvokeAI will not load this embed.')
                return
        except Exception:
            print(f"### WARNING::: Invalid or corrupt embeddings found. Ignoring: {ckpt_path}")
            return
            
        embedding_info = self.parse_embedding(ckpt_path)
        if embedding_info:
            self.max_vectors_per_token = embedding_info['num_vectors_per_token']
            self.add_embedding(embedding_info['name'], embedding_info['embedding'], full)
        else:
            print(f'>> Failed to load embedding located at {ckpt_path}. Unsupported file.')

    def add_embedding(self, token_str, embedding, full):
        if token_str in self.string_to_param_dict:
            print(f">> Embedding manager refusing to overwrite already-loaded term '{token_str}'")
            return
        if not full:
            embedding = embedding.half()
        if len(embedding.shape) == 1:
            embedding = embedding.unsqueeze(0)

        num_tokens_added = self.embedder.tokenizer.add_tokens(token_str)
        current_embeddings = self.embedder.transformer.resize_token_embeddings(None)
        current_token_count = current_embeddings.num_embeddings
        new_token_count = current_token_count + num_tokens_added
        self.embedder.transformer.resize_token_embeddings(new_token_count)

        token = get_clip_token_for_string(self.embedder.tokenizer, token_str)
        self.string_to_token_dict[token_str] = token
        self.string_to_param_dict[token_str] = torch.nn.Parameter(embedding)

    def parse_embedding(self, embedding_file: str):
        file_type = embedding_file.split('.')[-1]
        if file_type == 'pt':
            return self.parse_embedding_pt(embedding_file)
        elif file_type == 'bin':
            return self.parse_embedding_bin(embedding_file)
        else:
            print(f'>> Not a recognized embedding file: {embedding_file}')

    def parse_embedding_pt(self, embedding_file):
        embedding_ckpt = torch.load(embedding_file, map_location='cpu')
        embedding_info = {}

<<<<<<< HEAD
        if 'string_to_token' and 'string_to_param' in embedding_ckpt:
            embedding_info['name'] = embedding_ckpt.get('name',None) or os.path.basename(os.path.splitext(embedding_file)[0])
=======
        # Check if valid embedding file
        if 'string_to_token' and 'string_to_param' in embedding_ckpt:
            embedding_info['name'] = embedding_ckpt['name'] or '.'.join(embedding_file.split('.')[:-1])
>>>>>>> 60813768

            # Check num of embeddings and warn user only the first will be used
            embedding_info['num_of_embeddings'] = len(embedding_ckpt["string_to_token"])
            if embedding_info['num_of_embeddings'] > 1:
                print('>> More than 1 embedding found. Will use the first one')

<<<<<<< HEAD
            # Get the embedding; if we get an AttributeError at this point, we search
            # for known broken variants.
            try:           
                embedding = list(embedding_ckpt['string_to_param'].values())[0]
            except AttributeError: 
                return self.handle_broken_pt_variants(embedding_ckpt, embedding_file)
                
            embedding_info['embedding'] = embedding
            embedding_info['num_vectors_per_token'] = embedding.size()[0]
=======
            # Get the embedding
            embedding = list(embedding_ckpt['string_to_param'].values())[0]
            embedding_info['embedding'] = embedding
            embedding_info['num_vectors_per_token'] = embedding.size()[0]
            embedding_info['token_dim'] = embedding.size()[1]
>>>>>>> 60813768

            try:
                embedding_info['trained_steps'] = embedding_ckpt['step']
                embedding_info['trained_model_name'] = embedding_ckpt['sd_checkpoint_name']
                embedding_info['trained_model_checksum'] = embedding_ckpt['sd_checkpoint']
            except AttributeError:
                print(">> No Training Details Found. Passing ...")
<<<<<<< HEAD

        # .pt files found at https://cyberes.github.io/stable-diffusion-textual-inversion-models/
        # They are actually .bin files
        elif len(embedding_ckpt.keys())==1:
            print('>> Detected .bin file masquerading as .pt file')
            embedding_info = self.parse_embedding_bin(embedding_file)
 
=======
>>>>>>> 60813768
        else:
            print('>> Invalid embedding format')
            embedding_info = None

        return embedding_info

    def parse_embedding_bin(self, embedding_file):
        embedding_ckpt = torch.load(embedding_file, map_location='cpu')
        embedding_info = {}

        if list(embedding_ckpt.keys()) == 0:
            print(">> Invalid concepts file")
            embedding_info = None
        else:
            for token in list(embedding_ckpt.keys()):
<<<<<<< HEAD
                embedding_info['name'] = token or os.path.basename(os.path.splitext(embedding_file)[0])
                embedding_info['embedding'] = embedding_ckpt[token]
                embedding_info['num_vectors_per_token'] = 1 # All Concepts seem to default to 1

        return embedding_info

    def handle_broken_pt_variants(self, embedding_ckpt:dict, embedding_file:str)->dict:
        '''
        This handles the broken .pt file variants. We only know of one at present.
        '''
        embedding_info = {}
        if isinstance(list(embedding_ckpt['string_to_token'].values())[0],torch.Tensor):
            print('>> Detected .pt file variant 1') # example at https://github.com/invoke-ai/InvokeAI/issues/1829
            for token in list(embedding_ckpt['string_to_token'].keys()):
                embedding_info['name'] = token if token != '*' else os.path.basename(os.path.splitext(embedding_file)[0])
                embedding_info['embedding'] = embedding_ckpt['string_to_param'].state_dict()[token]
                embedding_info['num_vectors_per_token'] = embedding_info['embedding'].shape[0]
        else:
            print('>> Invalid embedding format')
            embedding_info = None

        return embedding_info
        
=======
                embedding_info['name'] = token or '.'.join(embedding_file.split('.')[:-1])
                embedding_info['embedding'] = embedding_ckpt[token]
                embedding_info['num_vectors_per_token'] = 1 # All Concepts seem to default to 1
                embedding_info['token_dim'] = embedding_info['embedding'].size()[0]

        return embedding_info

>>>>>>> 60813768
    def has_embedding_for_token(self, token_str):
        return token_str in self.string_to_token_dict

    def get_embedding_norms_squared(self):
        all_params = torch.cat(
            list(self.string_to_param_dict.values()), axis=0
        )   # num_placeholders x embedding_dim
        param_norm_squared = (all_params * all_params).sum(
            axis=-1
        )              # num_placeholders

        return param_norm_squared

    def embedding_parameters(self):
        return self.string_to_param_dict.parameters()

    def embedding_to_coarse_loss(self):

        loss = 0.0
        num_embeddings = len(self.initial_embeddings)

        for key in self.initial_embeddings:
            optimized = self.string_to_param_dict[key]
            coarse = self.initial_embeddings[key].clone().to(optimized.device)

            loss = (
                loss
                + (optimized - coarse)
                @ (optimized - coarse).T
                / num_embeddings
            )

        return loss<|MERGE_RESOLUTION|>--- conflicted
+++ resolved
@@ -305,37 +305,25 @@
         embedding_ckpt = torch.load(embedding_file, map_location='cpu')
         embedding_info = {}
 
-<<<<<<< HEAD
-        if 'string_to_token' and 'string_to_param' in embedding_ckpt:
-            embedding_info['name'] = embedding_ckpt.get('name',None) or os.path.basename(os.path.splitext(embedding_file)[0])
-=======
         # Check if valid embedding file
         if 'string_to_token' and 'string_to_param' in embedding_ckpt:
-            embedding_info['name'] = embedding_ckpt['name'] or '.'.join(embedding_file.split('.')[:-1])
->>>>>>> 60813768
-
-            # Check num of embeddings and warn user only the first will be used
-            embedding_info['num_of_embeddings'] = len(embedding_ckpt["string_to_token"])
-            if embedding_info['num_of_embeddings'] > 1:
-                print('>> More than 1 embedding found. Will use the first one')
-
-<<<<<<< HEAD
-            # Get the embedding; if we get an AttributeError at this point, we search
-            # for known broken variants.
+
+            # Catch variants that do not have the expected keys or values.
             try:           
+                embedding_info['name'] = embedding_ckpt['name'] or os.path.basename(os.path.splitext(embedding_file)[0])
+
+                # Check num of embeddings and warn user only the first will be used
+                embedding_info['num_of_embeddings'] = len(embedding_ckpt["string_to_token"])
+                if embedding_info['num_of_embeddings'] > 1:
+                    print('>> More than 1 embedding found. Will use the first one')
+
                 embedding = list(embedding_ckpt['string_to_param'].values())[0]
-            except AttributeError: 
+            except (AttributeError,KeyError): 
                 return self.handle_broken_pt_variants(embedding_ckpt, embedding_file)
                 
             embedding_info['embedding'] = embedding
             embedding_info['num_vectors_per_token'] = embedding.size()[0]
-=======
-            # Get the embedding
-            embedding = list(embedding_ckpt['string_to_param'].values())[0]
-            embedding_info['embedding'] = embedding
-            embedding_info['num_vectors_per_token'] = embedding.size()[0]
             embedding_info['token_dim'] = embedding.size()[1]
->>>>>>> 60813768
 
             try:
                 embedding_info['trained_steps'] = embedding_ckpt['step']
@@ -343,7 +331,6 @@
                 embedding_info['trained_model_checksum'] = embedding_ckpt['sd_checkpoint']
             except AttributeError:
                 print(">> No Training Details Found. Passing ...")
-<<<<<<< HEAD
 
         # .pt files found at https://cyberes.github.io/stable-diffusion-textual-inversion-models/
         # They are actually .bin files
@@ -351,8 +338,6 @@
             print('>> Detected .bin file masquerading as .pt file')
             embedding_info = self.parse_embedding_bin(embedding_file)
  
-=======
->>>>>>> 60813768
         else:
             print('>> Invalid embedding format')
             embedding_info = None
@@ -368,11 +353,11 @@
             embedding_info = None
         else:
             for token in list(embedding_ckpt.keys()):
-<<<<<<< HEAD
                 embedding_info['name'] = token or os.path.basename(os.path.splitext(embedding_file)[0])
                 embedding_info['embedding'] = embedding_ckpt[token]
                 embedding_info['num_vectors_per_token'] = 1 # All Concepts seem to default to 1
-
+                embedding_info['token_dim'] = embedding_info['embedding'].size()[0]
+                
         return embedding_info
 
     def handle_broken_pt_variants(self, embedding_ckpt:dict, embedding_file:str)->dict:
@@ -386,21 +371,13 @@
                 embedding_info['name'] = token if token != '*' else os.path.basename(os.path.splitext(embedding_file)[0])
                 embedding_info['embedding'] = embedding_ckpt['string_to_param'].state_dict()[token]
                 embedding_info['num_vectors_per_token'] = embedding_info['embedding'].shape[0]
+                embedding_info['token_dim'] = embedding_info['embedding'].size()[0]
         else:
             print('>> Invalid embedding format')
             embedding_info = None
 
         return embedding_info
         
-=======
-                embedding_info['name'] = token or '.'.join(embedding_file.split('.')[:-1])
-                embedding_info['embedding'] = embedding_ckpt[token]
-                embedding_info['num_vectors_per_token'] = 1 # All Concepts seem to default to 1
-                embedding_info['token_dim'] = embedding_info['embedding'].size()[0]
-
-        return embedding_info
-
->>>>>>> 60813768
     def has_embedding_for_token(self, token_str):
         return token_str in self.string_to_token_dict
 
