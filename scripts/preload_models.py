#!/usr/bin/env python3
# Copyright (c) 2022 Lincoln D. Stein (https://github.com/lstein)
# Before running stable-diffusion on an internet-isolated machine,
# run this script from one with internet connectivity. The
# two machines must share a common .cache directory.
#
# Coauthor: Kevin Turner http://github.com/keturn
#
print('Loading Python libraries...\n')
import argparse
import sys
import os
import warnings
from urllib import request
from tqdm import tqdm
from omegaconf import OmegaConf
from huggingface_hub import HfFolder, hf_hub_url
from pathlib import Path
from getpass_asterisk import getpass_asterisk
from transformers import CLIPTokenizer, CLIPTextModel
import traceback
import requests
import clip
import transformers
import torch
transformers.logging.set_verbosity_error()

import warnings
warnings.filterwarnings('ignore')
#warnings.simplefilter('ignore')
#warnings.filterwarnings('ignore',category=DeprecationWarning)
#warnings.filterwarnings('ignore',category=UserWarning)

#--------------------------globals--
Model_dir = './models/ldm/stable-diffusion-v1/'
Default_config_file = './configs/models.yaml'
SD_Configs = './configs/stable-diffusion'
Datasets = {
    'stable-diffusion-1.5':  {
        'description': 'The newest Stable Diffusion version 1.5 weight file (4.27 GB)',
        'repo_id': 'runwayml/stable-diffusion-v1-5',
        'config': 'v1-inference.yaml',
        'file': 'v1-5-pruned-emaonly.ckpt',
        'recommended': True,
        'width': 512,
        'height': 512,
    },
    'inpainting-1.5': {
        'description': 'RunwayML SD 1.5 model optimized for inpainting (4.27 GB)',
        'repo_id': 'runwayml/stable-diffusion-inpainting',
        'config': 'v1-inpainting-inference.yaml',
        'file': 'sd-v1-5-inpainting.ckpt',
        'recommended': True,
        'width': 512,
        'height': 512,
    },
    'stable-diffusion-1.4': {
        'description': 'The original Stable Diffusion version 1.4 weight file (4.27 GB)',
        'repo_id': 'CompVis/stable-diffusion-v-1-4-original',
        'config': 'v1-inference.yaml',
        'file': 'sd-v1-4.ckpt',
        'recommended': False,
        'width': 512,
        'height': 512,
    },
    'waifu-diffusion-1.3': {
        'description': 'Stable Diffusion 1.4 fine tuned on anime-styled images (4.27)',
        'repo_id': 'hakurei/waifu-diffusion-v1-3',
        'config': 'v1-inference.yaml',
        'file': 'model-epoch09-float32.ckpt',
        'recommended': False,
        'width': 512,
        'height': 512,
    },
    'ft-mse-improved-autoencoder-840000': {
        'description': 'StabilityAI improved autoencoder fine-tuned for human faces (recommended; 335 MB)',
        'repo_id': 'stabilityai/sd-vae-ft-mse-original',
        'config': 'VAE',
        'file': 'vae-ft-mse-840000-ema-pruned.ckpt',
        'recommended': True,
        'width': 512,
        'height': 512,
    },
}
Config_preamble = '''# This file describes the alternative machine learning models
# available to InvokeAI script.
#
# To add a new model, follow the examples below. Each
# model requires a model config file, a weights file,
# and the width and height of the images it
# was trained on.
'''

#---------------------------------------------
def introduction():
    print(
        '''Welcome to InvokeAI. This script will help download the Stable Diffusion weight files
and other large models that are needed for text to image generation. At any point you may interrupt
this program and resume later.\n'''
    )

#--------------------------------------------
def postscript():
    print(
        '''\n** Model Installation Successful **\nYou're all set! You may now launch InvokeAI using one of these two commands:
Web version: 

    python scripts/invoke.py --web  (connect to http://localhost:9090)

Command-line version:

   python scripts/invoke.py

Have fun!
'''
)

#---------------------------------------------
def yes_or_no(prompt:str, default_yes=True):
    default = "y" if default_yes else 'n'
    response = input(f'{prompt} [{default}] ') or default
    if default_yes:
        return response[0] not in ('n','N')
    else:
        return response[0] in ('y','Y')

#---------------------------------------------
def user_wants_to_download_weights()->str:
    '''
    Returns one of "skip", "recommended" or "customized"
    '''
    print('''You can download and configure the weights files manually or let this
script do it for you. Manual installation is described at:

https://github.com/invoke-ai/InvokeAI/blob/main/docs/installation/INSTALLING_MODELS.md

You may download the recommended models (about 10GB total), select a customized set, or
completely skip this step.
'''
    )
    selection = None
    while selection is None:
        choice = input('Download <r>ecommended models, <c>ustomize the list, or <s>kip this step? [r]: ')
        if choice.startswith(('r','R')) or len(choice)==0:
            selection = 'recommended'
        elif choice.startswith(('c','C')):
            selection = 'customized'
        elif choice.startswith(('s','S')):
            selection = 'skip'
    return selection

#---------------------------------------------
def select_datasets(action:str):
    done = False
    while not done:
        datasets = dict()
        dflt = None   # the first model selected will be the default; TODO let user change
        counter = 1

        if action == 'customized':
            print('''
Choose the weight file(s) you wish to download. Before downloading you 
will be given the option to view and change your selections.
'''
        )
            for ds in Datasets.keys():
                recommended = '(recommended)' if Datasets[ds]['recommended'] else ''
                print(f'[{counter}] {ds}:\n    {Datasets[ds]["description"]} {recommended}')
                if yes_or_no('    Download?',default_yes=Datasets[ds]['recommended']):
                    datasets[ds]=counter
                    counter += 1
        else:
            for ds in Datasets.keys():
                if Datasets[ds]['recommended']:
                    datasets[ds]=counter
                    counter += 1
                
        print('The following weight files will be downloaded:')
        for ds in datasets:
            dflt = '*' if dflt is None else ''
            print(f'   [{datasets[ds]}] {ds}{dflt}')
        print("*default")
        ok_to_download = yes_or_no('Ok to download?')
        if not ok_to_download:
            if yes_or_no('Change your selection?'):
                action = 'customized'
                pass
            else:
                done = True
        else:
            done = True
    return datasets if ok_to_download else None


#-------------------------------Authenticate against Hugging Face
def authenticate():
    print('''
To download the Stable Diffusion weight files from the official Hugging Face 
repository, you need to read and accept the CreativeML Responsible AI license.

This involves a few easy steps.

1. If you have not already done so, create an account on Hugging Face's web site
   using the "Sign Up" button:

   https://huggingface.co/join

   You will need to verify your email address as part of the HuggingFace
   registration process.

2. Log into your Hugging Face account:

    https://huggingface.co/login

3. Accept the license terms located here:

   https://huggingface.co/runwayml/stable-diffusion-v1-5

   and here:

   https://huggingface.co/runwayml/stable-diffusion-inpainting

    (Yes, you have to accept two slightly different license agreements)
'''
    )
    input('Press <enter> when you are ready to continue:')
    print('(Fetching Hugging Face token from cache...',end='')
    access_token = HfFolder.get_token()
    if access_token is not None:
        print('found')
    
    if access_token is None:
        print('not found')
        print('''
4. Thank you! The last step is to enter your HuggingFace access token so that
   this script is authorized to initiate the download. Go to the access tokens
   page of your Hugging Face account and create a token by clicking the 
   "New token" button:

   https://huggingface.co/settings/tokens

   (You can enter anything you like in the token creation field marked "Name". 
   "Role" should be "read").

   Now copy the token to your clipboard and paste it here: '''
        )
        access_token = getpass_asterisk.getpass_asterisk()
    return access_token

#---------------------------------------------
# look for legacy model.ckpt in models directory and offer to
# normalize its name
def migrate_models_ckpt():
    if not os.path.exists(os.path.join(Model_dir,'model.ckpt')):
        return
    new_name = Datasets['stable-diffusion-1.4']['file']
    print('You seem to have the Stable Diffusion v4.1 "model.ckpt" already installed.')
    rename = yes_or_no(f'Ok to rename it to "{new_name}" for future reference?')
    if rename:
        print(f'model.ckpt => {new_name}')
        os.rename(os.path.join(Model_dir,'model.ckpt'),os.path.join(Model_dir,new_name))
            
#---------------------------------------------
def download_weight_datasets(models:dict, access_token:str):
    migrate_models_ckpt()
    successful = dict()
    for mod in models.keys():
        repo_id = Datasets[mod]['repo_id']
        filename = Datasets[mod]['file']
        success = download_with_resume(
            repo_id=repo_id,
            model_name=filename,
            access_token=access_token
        )
        if success:
            successful[mod] = True
    if len(successful) < len(models):
        print(f'\n\n** There were errors downloading one or more files. **')
        print('Please double-check your license agreements, and your access token.')
        HfFolder.delete_token()
        print('Press any key to try again. Type ^C to quit.\n')
        input()
        return None

    HfFolder.save_token(access_token)
    keys = ', '.join(successful.keys())
    print(f'Successfully installed {keys}') 
    return successful
    
#---------------------------------------------
def download_with_resume(repo_id:str, model_name:str, access_token:str)->bool:
    model_dest = os.path.join(Model_dir, model_name)
    os.makedirs(os.path.dirname(model_dest), exist_ok=True)
    url = hf_hub_url(repo_id, model_name)

    header = {"Authorization": f'Bearer {access_token}'}
    open_mode = 'wb'
    exist_size = 0
    
    if os.path.exists(model_dest):
        exist_size = os.path.getsize(model_dest)
        header['Range'] = f'bytes={exist_size}-'
        open_mode = 'ab'

    resp = requests.get(url, headers=header, stream=True)
    total = int(resp.headers.get('content-length', 0))
    
    if resp.status_code==416:  # "range not satisfiable", which means nothing to return
        print(f'* {model_name}: complete file found. Skipping.')
        return True
    elif resp.status_code != 200:
        print(f'** An error occurred during downloading {model_name}: {resp.reason}')
    elif exist_size > 0:
        print(f'* {model_name}: partial file found. Resuming...')
    else:
        print(f'* {model_name}: Downloading...')

    try:
        if total < 2000:
            print(f'*** ERROR DOWNLOADING {model_name}: {resp.text}')
            return False

        with open(model_dest, open_mode) as file, tqdm(
                desc=model_name,
                initial=exist_size,
                total=total+exist_size,
                unit='iB',
                unit_scale=True,
                unit_divisor=1000,
        ) as bar:
            for data in resp.iter_content(chunk_size=1024):
                size = file.write(data)
                bar.update(size)
    except Exception as e:
        print(f'An error occurred while downloading {model_name}: {str(e)}')
        return False
    return True
                             
#---------------------------------------------
def update_config_file(successfully_downloaded:dict,opt:dict):
    Config_file = opt.config_file or Default_config_file
    
    yaml = new_config_file_contents(successfully_downloaded,Config_file)

    try:
        if os.path.exists(Config_file):
<<<<<<< HEAD
            print(f'* {Config_file} exists. Renaming to {Config_file}.orig')
=======
            print(f'** {Config_file} exists. Renaming to {Config_file}.orig')
>>>>>>> 9909a024
            os.rename(Config_file,f'{Config_file}.orig')
        tmpfile = os.path.join(os.path.dirname(Config_file),'new_config.tmp')
        with open(tmpfile, 'w') as outfile:
            outfile.write(Config_preamble)
            outfile.write(yaml)
        os.rename(tmpfile,Config_file)

    except Exception as e:
        print(f'**Error creating config file {Config_file}: {str(e)} **')
        return

    print(f'Successfully created new configuration file {Config_file}')

    
#---------------------------------------------    
def new_config_file_contents(successfully_downloaded:dict, Config_file:str)->str:
    if os.path.exists(Config_file):
        conf = OmegaConf.load(Config_file)
    else:
        conf = OmegaConf.create()

    # find the VAE file, if there is one
    vae = None
    default_selected = False
    
    for model in successfully_downloaded:
        if Datasets[model]['config'] == 'VAE':
            vae = Datasets[model]['file']
    
    for model in successfully_downloaded:
        if Datasets[model]['config'] == 'VAE': # skip VAE entries
            continue
        stanza = conf[model] if model in conf else { }
        
        stanza['description'] = Datasets[model]['description']
        stanza['weights'] = os.path.join(Model_dir,Datasets[model]['file'])
        stanza['config'] =os.path.join(SD_Configs, Datasets[model]['config'])
        stanza['width'] = Datasets[model]['width']
        stanza['height'] = Datasets[model]['height']
        stanza.pop('default',None)  # this will be set later
        if vae:
            stanza['vae'] = os.path.join(Model_dir,vae)
        # BUG - the first stanza is always the default. User should select.
        if not default_selected:
            stanza['default'] = True
            default_selected = True
        conf[model] = stanza
    return OmegaConf.to_yaml(conf)
    
#---------------------------------------------
# this will preload the Bert tokenizer fles
def download_bert():
    print('Installing bert tokenizer (ignore deprecation errors)...', end='')
    sys.stdout.flush()
    with warnings.catch_warnings():
        warnings.filterwarnings('ignore', category=DeprecationWarning)
        from transformers import BertTokenizerFast, AutoFeatureExtractor
        tokenizer = BertTokenizerFast.from_pretrained('bert-base-uncased')
        print('...success')

#---------------------------------------------
# this will download requirements for Kornia
def download_kornia():
    print('Installing Kornia requirements (ignore deprecation errors)...', end='')
    sys.stdout.flush()
    import kornia
    print('...success')

#---------------------------------------------
def download_clip():
    print('Loading CLIP model...',end='')
<<<<<<< HEAD
    with warnings.catch_warnings():
        warnings.filterwarnings('ignore', category=DeprecationWarning)
        from transformers import CLIPTokenizer, CLIPTextModel
=======
>>>>>>> 9909a024
    sys.stdout.flush()
    version = 'openai/clip-vit-large-patch14'
    tokenizer = CLIPTokenizer.from_pretrained(version)
    transformer = CLIPTextModel.from_pretrained(version)
    print('...success')

#---------------------------------------------
def download_gfpgan():
    print('Installing models from RealESRGAN and facexlib...',end='')
    try:
        from realesrgan import RealESRGANer
        from realesrgan.archs.srvgg_arch import SRVGGNetCompact
        from facexlib.utils.face_restoration_helper import FaceRestoreHelper

        RealESRGANer(
            scale=4,
            model_path='https://github.com/xinntao/Real-ESRGAN/releases/download/v0.2.5.0/realesr-general-x4v3.pth',
            model = SRVGGNetCompact(num_in_ch=3, num_out_ch=3, num_feat=64, num_conv=32, upscale=4, act_type='prelu')
        )

        FaceRestoreHelper(1, det_model='retinaface_resnet50')
        print('...success')
    except Exception:
        print('Error loading ESRGAN:')
        print(traceback.format_exc())

    print('Loading models from GFPGAN')
    for model in (
            [
                'https://github.com/TencentARC/GFPGAN/releases/download/v1.3.0/GFPGANv1.4.pth',
                'src/gfpgan/experiments/pretrained_models/GFPGANv1.4.pth'
            ],
            [
                'https://github.com/xinntao/facexlib/releases/download/v0.1.0/detection_Resnet50_Final.pth',
                './gfpgan/weights/detection_Resnet50_Final.pth'
            ],
            [
                'https://github.com/xinntao/facexlib/releases/download/v0.2.2/parsing_parsenet.pth',
                './gfpgan/weights/parsing_parsenet.pth'
            ],
    ):
        model_url,model_dest  = model
        try:
            if not os.path.exists(model_dest):
                print(f'Downloading gfpgan model file {model_url}...',end='')
                os.makedirs(os.path.dirname(model_dest), exist_ok=True)
                request.urlretrieve(model_url,model_dest)
                print('...success')
        except Exception:
            print('Error loading GFPGAN:')
            print(traceback.format_exc())

#---------------------------------------------
def download_codeformer():
    print('Installing CodeFormer model file...',end='')
    try:
            model_url  = 'https://github.com/sczhou/CodeFormer/releases/download/v0.1.0/codeformer.pth'
            model_dest = 'ldm/invoke/restoration/codeformer/weights/codeformer.pth'
            if not os.path.exists(model_dest):
                print('Downloading codeformer model file...')
                os.makedirs(os.path.dirname(model_dest), exist_ok=True)
                request.urlretrieve(model_url,model_dest)
    except Exception:
        print('Error loading CodeFormer:')
        print(traceback.format_exc())
    print('...success')
    
#---------------------------------------------
def download_clipseg():
    print('Installing clipseg model for text-based masking...',end='')
    import zipfile
    try:
        model_url  = 'https://owncloud.gwdg.de/index.php/s/ioHbRzFx6th32hn/download'
        model_dest = 'src/clipseg/clipseg_weights.zip'
        weights_dir = 'src/clipseg/weights'
        if not os.path.exists(weights_dir):
            os.makedirs(os.path.dirname(model_dest), exist_ok=True)
        if not os.path.exists('src/clipseg/weights/rd64-uni-refined.pth'):
            request.urlretrieve(model_url,model_dest)
            with zipfile.ZipFile(model_dest,'r') as zip:
                zip.extractall('src/clipseg')
                os.rename('src/clipseg/clipseg_weights','src/clipseg/weights')
            os.remove(model_dest)
            from clipseg_models.clipseg import CLIPDensePredT
            model = CLIPDensePredT(version='ViT-B/16', reduce_dim=64, )
            model.eval()
            model.load_state_dict(
                torch.load(
                    'src/clipseg/weights/rd64-uni-refined.pth',
                    map_location=torch.device('cpu')
                    ),
                strict=False,
            )
    except Exception:
        print('Error installing clipseg model:')
        print(traceback.format_exc())
    print('...success')

#-------------------------------------
def download_safety_checker():
    print('Installing safety model for NSFW content detection...',end='')
    try:
        from diffusers.pipelines.stable_diffusion.safety_checker import StableDiffusionSafetyChecker
        from transformers import AutoFeatureExtractor
    except ModuleNotFoundError:
        print('Error installing safety checker model:')
        print(traceback.format_exc())
        return
    safety_model_id = "CompVis/stable-diffusion-safety-checker"
    safety_feature_extractor = AutoFeatureExtractor.from_pretrained(safety_model_id)
    safety_checker = StableDiffusionSafetyChecker.from_pretrained(safety_model_id)
    print('...success')

#-------------------------------------
if __name__ == '__main__':
    parser = argparse.ArgumentParser(description='InvokeAI model downloader')
    parser.add_argument('--interactive',
                        dest='interactive',
                        action=argparse.BooleanOptionalAction,
                        default=True,
                        help='run in interactive mode (default)')
    parser.add_argument('--config_file',
                        '-c',
                        dest='config_file',
                        type=str,
                        default='./configs/models.yaml',
                        help='path to configuration file to create')
    opt = parser.parse_args()
    
    try:
        if opt.interactive:
            introduction()
            print('** WEIGHT SELECTION **')
            choice = user_wants_to_download_weights()
            if choice != 'skip':
                models = select_datasets(choice)
                if models is None:
                    if yes_or_no('Quit?',default_yes=False):
                        sys.exit(0)
                print('** LICENSE AGREEMENT FOR WEIGHT FILES **')
                access_token = authenticate()
                print('\n** DOWNLOADING WEIGHTS **')
                successfully_downloaded = download_weight_datasets(models, access_token)
                update_config_file(successfully_downloaded,opt)
        print('\n** DOWNLOADING SUPPORT MODELS **')
        download_bert()
        download_kornia()
        download_clip()
        download_gfpgan()
        download_codeformer()
        download_clipseg()
        download_safety_checker()
        postscript()
    except KeyboardInterrupt:
        print('\nGoodbye! Come back soon.')
    except Exception as e:
        print(f'\nA problem occurred during download.\nThe error was: "{str(e)}"')


    <|MERGE_RESOLUTION|>--- conflicted
+++ resolved
@@ -344,11 +344,7 @@
 
     try:
         if os.path.exists(Config_file):
-<<<<<<< HEAD
-            print(f'* {Config_file} exists. Renaming to {Config_file}.orig')
-=======
             print(f'** {Config_file} exists. Renaming to {Config_file}.orig')
->>>>>>> 9909a024
             os.rename(Config_file,f'{Config_file}.orig')
         tmpfile = os.path.join(os.path.dirname(Config_file),'new_config.tmp')
         with open(tmpfile, 'w') as outfile:
@@ -420,12 +416,6 @@
 #---------------------------------------------
 def download_clip():
     print('Loading CLIP model...',end='')
-<<<<<<< HEAD
-    with warnings.catch_warnings():
-        warnings.filterwarnings('ignore', category=DeprecationWarning)
-        from transformers import CLIPTokenizer, CLIPTextModel
-=======
->>>>>>> 9909a024
     sys.stdout.flush()
     version = 'openai/clip-vit-large-patch14'
     tokenizer = CLIPTokenizer.from_pretrained(version)
