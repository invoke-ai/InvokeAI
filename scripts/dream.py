#!/usr/bin/env python3
# Copyright (c) 2022 Lincoln D. Stein (https://github.com/lstein)

import argparse
import shlex
import os
import re
import sys
import copy
import warnings
import ldm.dream.readline
from ldm.dream.pngwriter import PngWriter, PromptFormatter
from ldm.dream.server import DreamServer, ThreadingDreamServer


def main():
    """Initialize command-line parsers and the diffusion model"""
    arg_parser = create_argv_parser()
    opt = arg_parser.parse_args()
    if opt.laion400m:
        # defaults suitable to the older latent diffusion weights
        width = 256
        height = 256
        config = 'configs/latent-diffusion/txt2img-1p4B-eval.yaml'
        weights = 'models/ldm/text2img-large/model.ckpt'
    else:
        # some defaults suitable for stable diffusion weights
        width = 512
        height = 512
        config = 'configs/stable-diffusion/v1-inference.yaml'
        weights = 'models/ldm/stable-diffusion-v1/model.ckpt'

    print('* Initializing, be patient...\n')
    sys.path.append('.')
    from pytorch_lightning import logging
    from ldm.simplet2i import T2I

    # these two lines prevent a horrible warning message from appearing
    # when the frozen CLIP tokenizer is imported
    import transformers

    transformers.logging.set_verbosity_error()

    # creating a simple text2image object with a handful of
    # defaults passed on the command line.
    # additional parameters will be added (or overriden) during
    # the user input loop
    t2i = T2I(
        width=width,
        height=height,
        sampler_name=opt.sampler_name,
        weights=weights,
        full_precision=opt.full_precision,
        config=config,
        grid  = opt.grid,
        # this is solely for recreating the prompt
        latent_diffusion_weights=opt.laion400m,
        embedding_path=opt.embedding_path,
        device=opt.device,
    )

    # make sure the output directory exists
    if not os.path.exists(opt.outdir):
        os.makedirs(opt.outdir)

    # gets rid of annoying messages about random seed
    logging.getLogger('pytorch_lightning').setLevel(logging.ERROR)

    # load the infile as a list of lines
    infile = None
    if opt.infile:
        try:
            if os.path.isfile(opt.infile):
                infile = open(opt.infile, 'r', encoding='utf-8')
            elif opt.infile == '-':  # stdin
                infile = sys.stdin
            else:
                raise FileNotFoundError(f'{opt.infile} not found.')
        except (FileNotFoundError, IOError) as e:
            print(f'{e}. Aborting.')
            sys.exit(-1)

    # preload the model
    t2i.load_model()

    if not infile:
        print(
            "\n* Initialization done! Awaiting your command (-h for help, 'q' to quit)"
        )

    cmd_parser = create_cmd_parser()
    if opt.web:
        dream_server_loop(t2i)
    else:
        main_loop(t2i, opt.outdir, opt.prompt_as_dir, cmd_parser, infile)


def main_loop(t2i, outdir, prompt_as_dir, parser, infile):
    """prompt/read/execute loop"""
    done = False
    last_seeds = []
    path_filter = re.compile(r'[<>:"/\\|?*]')

    # os.pathconf is not available on Windows
    if hasattr(os, 'pathconf'):
        path_max = os.pathconf(outdir, 'PC_PATH_MAX')
        name_max = os.pathconf(outdir, 'PC_NAME_MAX')
    else:
        path_max = 260
        name_max = 255

    while not done:
        try:
            command = get_next_command(infile)
        except EOFError:
            done = True
            break

        # skip empty lines
        if not command.strip():
            continue

        if command.startswith(('#', '//')):
            continue

        # before splitting, escape single quotes so as not to mess
        # up the parser
        command = command.replace("'", "\\'")

        try:
            elements = shlex.split(command)
        except ValueError as e:
            print(str(e))
            continue

        if elements[0] == 'q':
            done = True
            break

        if elements[0].startswith(
            '!dream'
        ):   # in case a stored prompt still contains the !dream command
            elements.pop(0)

        # rearrange the arguments to mimic how it works in the Dream bot.
        switches = ['']
        switches_started = False

        for el in elements:
            if el[0] == '-' and not switches_started:
                switches_started = True
            if switches_started:
                switches.append(el)
            else:
                switches[0] += el
                switches[0] += ' '
        switches[0] = switches[0][: len(switches[0]) - 1]

        try:
            opt = parser.parse_args(switches)
        except SystemExit:
            parser.print_help()
            continue
        if len(opt.prompt) == 0:
            print('Try again with a prompt!')
            continue
        if opt.seed is not None and opt.seed < 0:   # retrieve previous value!
            try:
                opt.seed = last_seeds[opt.seed]
                print(f'reusing previous seed {opt.seed}')
            except IndexError:
                print(f'No previous seed at position {opt.seed} found')
                opt.seed = None

        normalized_prompt = PromptFormatter(t2i, opt).normalize_prompt()
        do_grid           = opt.grid or t2i.grid
        individual_images = not do_grid

        if opt.outdir:
            if not os.path.exists(opt.outdir):
                os.makedirs(opt.outdir)
            current_outdir = opt.outdir
        elif prompt_as_dir:
            # sanitize the prompt to a valid folder name
            subdir = path_filter.sub('_', opt.prompt)[:name_max].rstrip(' .')

            # truncate path to maximum allowed length
            # 27 is the length of '######.##########.##.png', plus two separators and a NUL
            subdir = subdir[:(path_max - 27 - len(os.path.abspath(outdir)))]
            current_outdir = os.path.join(outdir, subdir)

            print ('Writing files to directory: "' + current_outdir + '"')

            # make sure the output directory exists
            if not os.path.exists(current_outdir):
                os.makedirs(current_outdir)
        else:
            current_outdir = outdir

        # Here is where the images are actually generated!
        try:
            file_writer = PngWriter(current_outdir, normalized_prompt, opt.batch_size)
            callback    = file_writer.write_image if individual_images else None
            image_list  = t2i.prompt2image(image_callback=callback, **vars(opt))
            results = (
                file_writer.files_written if individual_images else image_list
            )

            if do_grid and len(results) > 0:
                grid_img = file_writer.make_grid([r[0] for r in results])
                filename = file_writer.unique_filename(results[0][1])
                seeds = [a[1] for a in results]
                results = [[filename, seeds]]
                metadata_prompt = f'{normalized_prompt} -S{results[0][1]}'
                file_writer.save_image_and_prompt_to_png(
                    grid_img, metadata_prompt, filename
                )

            last_seeds = [r[1] for r in results]

        except AssertionError as e:
            print(e)
            continue

        except OSError as e:
            print(e)
            continue

        print('Outputs:')
        log_path = os.path.join(current_outdir, 'dream_log.txt')
        write_log_message(normalized_prompt, results, log_path)

    print('goodbye!')


def get_next_command(infile=None) -> str: #command string
    if infile is None:
        command = input('dream> ')
    else:
        command = infile.readline()
        if not command:
            raise EOFError
        else:
            command = command.strip()
        print(f'#{command}')
    return command

def dream_server_loop(t2i):
    print('\n* --web was specified, starting web server...')
    # Change working directory to the stable-diffusion directory
    os.chdir(
        os.path.abspath(os.path.join(os.path.dirname(__file__), '..'))
    )

    # Start server
    DreamServer.model = t2i
    dream_server = ThreadingDreamServer(("0.0.0.0", 9090))
    print("\nStarted Stable Diffusion dream server!")
    print("Point your browser at http://localhost:9090 or use the host's DNS name or IP address.")

    try:
        dream_server.serve_forever()
    except KeyboardInterrupt:
        pass

    dream_server.server_close()


def write_log_message(prompt, results, log_path):
    """logs the name of the output image, prompt, and prompt args to the terminal and log file"""
    log_lines = [f'{r[0]}: {prompt} -S{r[1]}\n' for r in results]
    print(*log_lines, sep='')

    with open(log_path, 'a', encoding='utf-8') as file:
        file.writelines(log_lines)


SAMPLER_CHOICES=[
    'ddim',
    'k_dpm_2_a',
    'k_dpm_2',
    'k_euler_a',
    'k_euler',
    'k_heun',
    'k_lms',
    'plms',
]

def create_argv_parser():
    parser = argparse.ArgumentParser(
        description="""Generate images using Stable Diffusion.
        Use --web to launch the web interface. 
        Use --from_file to load prompts from a file path or standard input ("-").
        Otherwise you will be dropped into an interactive command prompt (type -h for help.)
        Other command-line arguments are defaults that can usually be overridden
        prompt the command prompt.
"""
    )
    parser.add_argument(
        '--laion400m',
        '--latent_diffusion',
        '-l',
        dest='laion400m',
        action='store_true',
        help='Fallback to the latent diffusion (laion400m) weights and config',
    )
    parser.add_argument(
        '--from_file',
        dest='infile',
        type=str,
        help='If specified, load prompts from this file',
    )
    parser.add_argument(
        '-n',
        '--iterations',
        type=int,
        default=1,
        help='Number of images to generate',
    )
    parser.add_argument(
        '-F',
        '--full_precision',
        dest='full_precision',
        action='store_true',
        help='Use slower full precision math for calculations',
    )
    parser.add_argument(
        '-g',
        '--grid',
        action='store_true',
        help='Generate a grid instead of individual images',
    )
    parser.add_argument(
        '-A',
        '-m',
        '--sampler',
        dest='sampler_name',
        choices=SAMPLER_CHOICES,
        metavar='SAMPLER_NAME',
        default='k_lms',
        help=f'Set the initial sampler. Default: k_lms. Supported samplers: {", ".join(SAMPLER_CHOICES)}',
    )
    parser.add_argument(
        '--outdir',
        '-o',
        type=str,
        default='outputs/img-samples',
        help='Directory to save generated images and a log of prompts and seeds. Default: outputs/img-samples',
    )
    parser.add_argument(
        '--embedding_path',
        type=str,
        help='Path to a pre-trained embedding manager checkpoint - can only be set on command line',
    )
    parser.add_argument(
        '--device',
        '-d',
        type=str,
        default='cuda',
        help='Device to run Stable Diffusion on. Defaults to cuda `torch.cuda.current_device()` if avalible',
    )
    parser.add_argument(
        '--prompt_as_dir',
        '-p',
        action='store_true',
        help='Place images in subdirectories named after the prompt.',
    )
    # GFPGAN related args
    parser.add_argument(
        '--gfpgan_bg_upsampler',
        type=str,
        default='realesrgan',
        help='Background upsampler. Default: realesrgan. Options: realesrgan, none. Only used if --gfpgan is specified',

    )
    parser.add_argument(
        '--gfpgan_bg_tile',
        type=int,
        default=400,
        help='Tile size for background sampler, 0 for no tile during testing. Default: 400.',
    )
    parser.add_argument(
        '--gfpgan_model_path',
        type=str,
        default='experiments/pretrained_models/GFPGANv1.3.pth',
        help='Indicates the path to the GFPGAN model, relative to --gfpgan_dir.',
    )
    parser.add_argument(
        '--gfpgan_dir',
        type=str,
        default='../GFPGAN',
        help='Indicates the directory containing the GFPGAN code.',
    )
    parser.add_argument(
        '--web',
        dest='web',
        action='store_true',
        help='Start in web server mode.',
    )
    return parser


def create_cmd_parser():
    parser = argparse.ArgumentParser(
        description='Example: dream> a fantastic alien landscape -W1024 -H960 -s100 -n12'
    )
    parser.add_argument('prompt')
    parser.add_argument('-s', '--steps', type=int, help='Number of steps')
    parser.add_argument(
        '-S',
        '--seed',
        type=int,
        help='Image seed; a +ve integer, or use -1 for the previous seed, -2 for the one before that, etc',
    )
    parser.add_argument(
        '-n',
        '--iterations',
        type=int,
        default=1,
        help='Number of samplings to perform (slower, but will provide seeds for individual images)',
    )
    parser.add_argument(
        '-b',
        '--batch_size',
        type=int,
        default=1,
        help='Number of images to produce per sampling (will not provide seeds for individual images!)',
    )
    parser.add_argument(
        '-W', '--width', type=int, help='Image width, multiple of 64'
    )
    parser.add_argument(
        '-H', '--height', type=int, help='Image height, multiple of 64'
    )
    parser.add_argument(
        '-C',
        '--cfg_scale',
        default=7.5,
        type=float,
        help='Classifier free guidance (CFG) scale - higher numbers cause generator to "try" harder.',
    )
    parser.add_argument(
        '-g', '--grid', action='store_true', help='generate a grid'
    )
    parser.add_argument(
        '--outdir',
        '-o',
        type=str,
        default=None,
        help='Directory to save generated images and a log of prompts and seeds',
    )
    parser.add_argument(
        '-i',
        '--individual',
        action='store_true',
        help='Generate individual files (default)',
    )
    parser.add_argument(
        '-I',
        '--init_img',
        type=str,
        help='Path to input image for img2img mode (supersedes width and height)',
    )
    parser.add_argument(
        '-f',
        '--strength',
        default=0.75,
        type=float,
        help='Strength for noising/unnoising. 0.0 preserves image exactly, 1.0 replaces it completely',
    )
    parser.add_argument(
        '-G',
        '--gfpgan_strength',
        default=0,
        type=float,
        help='The strength at which to apply the GFPGAN model to the result, in order to improve faces.',
    )
    parser.add_argument(
        '-U',
        '--upscale',
        nargs='+',
        default=None,
        type=float,
        help='Scale factor (2, 4) for upscaling followed by upscaling strength (0-1.0). If strength not specified, defaults to 0.75'
    )
    parser.add_argument(
        '-save_orig',
        '--save_original',
        action='store_true',
        help='Save original. Use it when upscaling to save both versions.',
    )
    # variants is going to be superseded by a generalized "prompt-morph" function
    #    parser.add_argument('-v','--variants',type=int,help="in img2img mode, the first generated image will get passed back to img2img to generate the requested number of variants")
    parser.add_argument(
        '-x',
        '--skip_normalize',
        action='store_true',
        help='Skip subprompt weight normalization',
    )
    parser.add_argument(
        '-A',
        '-m',
        '--sampler',
        dest='sampler_name',
        default=None,
        type=str,
        choices=SAMPLER_CHOICES,
        metavar='SAMPLER_NAME',
        help=f'Switch to a different sampler. Supported samplers: {", ".join(SAMPLER_CHOICES)}',
    )
    parser.add_argument(
<<<<<<< HEAD
        '-v',
        '--variant_amount',
        default=None,
        type=float,
        help='0.0 to 1.0 value controlling percentage of variation noise applied'
    )
    parser.add_argument(
        '-V',
        '--variant_seed',
        default=None,
        type=int,
        help='manually seed the variation noise, instead of using randomly generated noise'
=======
        '-t',
        '--log_tokenization',
        action='store_true',
        help='shows how the prompt is split into tokens'
>>>>>>> 85f32752
    )
    return parser


if __name__ == '__main__':
    main()<|MERGE_RESOLUTION|>--- conflicted
+++ resolved
@@ -509,7 +509,12 @@
         help=f'Switch to a different sampler. Supported samplers: {", ".join(SAMPLER_CHOICES)}',
     )
     parser.add_argument(
-<<<<<<< HEAD
+        '-t',
+        '--log_tokenization',
+        action='store_true',
+        help='shows how the prompt is split into tokens'
+    )
+    parser.add_argument(
         '-v',
         '--variant_amount',
         default=None,
@@ -522,12 +527,6 @@
         default=None,
         type=int,
         help='manually seed the variation noise, instead of using randomly generated noise'
-=======
-        '-t',
-        '--log_tokenization',
-        action='store_true',
-        help='shows how the prompt is split into tokens'
->>>>>>> 85f32752
     )
     return parser
 
