#!/usr/bin/env python
# Copyright (c) 2022 Lincoln D. Stein (https://github.com/lstein)
# Before running stable-diffusion on an internet-isolated machine,
# run this script from one with internet connectivity. The
# two machines must share a common .cache directory.
#
# Coauthor: Kevin Turner http://github.com/keturn
#
print('Loading Python libraries...\n')
import argparse
import sys
import os
import re
import warnings
import shutil
from urllib import request
from tqdm import tqdm
from omegaconf import OmegaConf
from huggingface_hub import HfFolder, hf_hub_url
from pathlib import Path
from getpass_asterisk import getpass_asterisk
from transformers import CLIPTokenizer, CLIPTextModel
from ldm.invoke.globals import Globals
from ldm.invoke.readline import generic_completer

import traceback
import requests
import clip
import transformers
import warnings
warnings.filterwarnings('ignore')
import torch
transformers.logging.set_verbosity_error()

#--------------------------globals-----------------------
Model_dir = 'models'
Weights_dir = 'ldm/stable-diffusion-v1/'
Dataset_path = './configs/INITIAL_MODELS.yaml'
Default_config_file = './configs/models.yaml'
SD_Configs = './configs/stable-diffusion'

assert os.path.exists(Dataset_path),"The configs directory cannot be found. Please run this script from within the InvokeAI distribution directory, or from within the invokeai runtime directory."

Datasets = OmegaConf.load(Dataset_path)
completer = generic_completer(['yes','no'])

Config_preamble = '''# This file describes the alternative machine learning models
# available to InvokeAI script.
#
# To add a new model, follow the examples below. Each
# model requires a model config file, a weights file,
# and the width and height of the images it
# was trained on.
'''

#---------------------------------------------
def introduction():
    print(
        '''Welcome to InvokeAI. This script will help download the Stable Diffusion weight files
and other large models that are needed for text to image generation. At any point you may interrupt
this program and resume later.\n'''
    )

#--------------------------------------------
def postscript():
    print(
        '''\n** Model Installation Successful **\nYou're all set! You may now launch InvokeAI using one of these two commands:
Web version: 
    python scripts/invoke.py --web  (connect to http://localhost:9090)
Command-line version:
   python scripts/invoke.py

Remember to activate that 'invokeai' environment before running invoke.py.

Or, if you used one of the automated installers, execute "invoke.sh" (Linux/Mac) 
or "invoke.bat" (Windows) to start the script.

Have fun!
'''
)

#---------------------------------------------
def yes_or_no(prompt:str, default_yes=True):
    completer.set_options(['yes','no'])
    completer.complete_extensions(None)  # turn off path-completion mode
    default = "y" if default_yes else 'n'
    response = input(f'{prompt} [{default}] ') or default
    if default_yes:
        return response[0] not in ('n','N')
    else:
        return response[0] in ('y','Y')

#---------------------------------------------
def user_wants_to_download_weights()->str:
    '''
    Returns one of "skip", "recommended" or "customized"
    '''
    print('''You can download and configure the weights files manually or let this
script do it for you. Manual installation is described at:

https://github.com/invoke-ai/InvokeAI/blob/main/docs/installation/INSTALLING_MODELS.md

You may download the recommended models (about 10GB total), select a customized set, or
completely skip this step.
'''
    )
    completer.set_options(['recommended','customized','skip'])
    completer.complete_extensions(None)  # turn off path-completion mode
    selection = None
    while selection is None:
        choice = input('Download <r>ecommended models, <c>ustomize the list, or <s>kip this step? [r]: ')
        if choice.startswith(('r','R')) or len(choice)==0:
            selection = 'recommended'
        elif choice.startswith(('c','C')):
            selection = 'customized'
        elif choice.startswith(('s','S')):
            selection = 'skip'
    return selection

#---------------------------------------------
def select_datasets(action:str):
    done = False
    while not done:
        datasets = dict()
        dflt = None   # the first model selected will be the default; TODO let user change
        counter = 1

        if action == 'customized':
            print('''
Choose the weight file(s) you wish to download. Before downloading you 
will be given the option to view and change your selections.
'''
        )
            for ds in Datasets.keys():
                recommended = '(recommended)' if Datasets[ds]['recommended'] else ''
                print(f'[{counter}] {ds}:\n    {Datasets[ds]["description"]} {recommended}')
                if yes_or_no('    Download?',default_yes=Datasets[ds]['recommended']):
                    datasets[ds]=counter
                    counter += 1
        else:
            for ds in Datasets.keys():
                if Datasets[ds]['recommended']:
                    datasets[ds]=counter
                    counter += 1
                
        print('The following weight files will be downloaded:')
        for ds in datasets:
            dflt = '*' if dflt is None else ''
            print(f'   [{datasets[ds]}] {ds}{dflt}')
        print("*default")
        ok_to_download = yes_or_no('Ok to download?')
        if not ok_to_download:
            if yes_or_no('Change your selection?'):
                action = 'customized'
                pass
            else:
                done = True
        else:
            done = True
    return datasets if ok_to_download else None

#---------------------------------------------
def recommended_datasets()->dict:
    datasets = dict()
    for ds in Datasets.keys():
        if Datasets[ds]['recommended']:
            datasets[ds]=True
    return datasets
    
#-------------------------------Authenticate against Hugging Face
def authenticate():
    print('''
To download the Stable Diffusion weight files from the official Hugging Face 
repository, you need to read and accept the CreativeML Responsible AI license.

This involves a few easy steps.

1. If you have not already done so, create an account on Hugging Face's web site
   using the "Sign Up" button:

   https://huggingface.co/join

   You will need to verify your email address as part of the HuggingFace
   registration process.

2. Log into your Hugging Face account:

    https://huggingface.co/login

3. Accept the license terms located here:

   https://huggingface.co/runwayml/stable-diffusion-v1-5

   and here:

   https://huggingface.co/runwayml/stable-diffusion-inpainting

    (Yes, you have to accept two slightly different license agreements)
'''
    )
    input('Press <enter> when you are ready to continue:')
    print('(Fetching Hugging Face token from cache...',end='')
    access_token = HfFolder.get_token()
    if access_token is not None:
        print('found')
    
    if access_token is None:
        print('not found')
        print('''
4. Thank you! The last step is to enter your HuggingFace access token so that
   this script is authorized to initiate the download. Go to the access tokens
   page of your Hugging Face account and create a token by clicking the 
   "New token" button:

   https://huggingface.co/settings/tokens

   (You can enter anything you like in the token creation field marked "Name". 
   "Role" should be "read").

   Now copy the token to your clipboard and paste it here: '''
        )
        access_token = getpass_asterisk.getpass_asterisk()
    return access_token

#---------------------------------------------
# look for legacy model.ckpt in models directory and offer to
# normalize its name
def migrate_models_ckpt():
    model_path = os.path.join(Globals.root,Model_dir,Weights_dir)
    if not os.path.exists(os.path.join(model_path,'model.ckpt')):
        return
    new_name = Datasets['stable-diffusion-1.4']['file']
    print('You seem to have the Stable Diffusion v4.1 "model.ckpt" already installed.')
    rename = yes_or_no(f'Ok to rename it to "{new_name}" for future reference?')
    if rename:
        print(f'model.ckpt => {new_name}')
        os.replace(os.path.join(model_path,'model.ckpt'),os.path.join(model_path,new_name))
            
#---------------------------------------------
def download_weight_datasets(models:dict, access_token:str):
    migrate_models_ckpt()
    successful = dict()
    for mod in models.keys():
        repo_id = Datasets[mod]['repo_id']
        filename = Datasets[mod]['file']
        print(os.path.join(Globals.root,Model_dir,Weights_dir), file=sys.stderr)
        success = hf_download_with_resume(
            repo_id=repo_id,
            model_dir=os.path.join(Globals.root,Model_dir,Weights_dir),
            model_name=filename,
            access_token=access_token
        )
        if success:
            successful[mod] = True
    if len(successful) < len(models):
        print(f'\n\n** There were errors downloading one or more files. **')
        print('Please double-check your license agreements, and your access token.')
        HfFolder.delete_token()
        print('Press any key to try again. Type ^C to quit.\n')
        input()
        return None

    HfFolder.save_token(access_token)
    keys = ', '.join(successful.keys())
    print(f'Successfully installed {keys}') 
    return successful
    
#---------------------------------------------
def hf_download_with_resume(repo_id:str, model_dir:str, model_name:str, access_token:str=None)->bool:
    model_dest = os.path.join(model_dir, model_name)
    os.makedirs(model_dir, exist_ok=True)

    url = hf_hub_url(repo_id, model_name)

    header = {"Authorization": f'Bearer {access_token}'} if access_token else {}
    open_mode = 'wb'
    exist_size = 0
    
    if os.path.exists(model_dest):
        exist_size = os.path.getsize(model_dest)
        header['Range'] = f'bytes={exist_size}-'
        open_mode = 'ab'

    resp = requests.get(url, headers=header, stream=True)
    total = int(resp.headers.get('content-length', 0))
    
    if resp.status_code==416:  # "range not satisfiable", which means nothing to return
        print(f'* {model_name}: complete file found. Skipping.')
        return True
    elif resp.status_code != 200:
        print(f'** An error occurred during downloading {model_name}: {resp.reason}')
    elif exist_size > 0:
        print(f'* {model_name}: partial file found. Resuming...')
    else:
        print(f'* {model_name}: Downloading...')

    try:
        if total < 2000:
            print(f'*** ERROR DOWNLOADING {model_name}: {resp.text}')
            return False

        with open(model_dest, open_mode) as file, tqdm(
                desc=model_name,
                initial=exist_size,
                total=total+exist_size,
                unit='iB',
                unit_scale=True,
                unit_divisor=1000,
        ) as bar:
            for data in resp.iter_content(chunk_size=1024):
                size = file.write(data)
                bar.update(size)
    except Exception as e:
        print(f'An error occurred while downloading {model_name}: {str(e)}')
        return False
    return True

#---------------------------------------------
def download_with_progress_bar(model_url:str, model_dest:str, label:str='the'):
    try:
        print(f'Installing {label} model file {model_url}...',end='',file=sys.stderr)
        if not os.path.exists(model_dest):
            os.makedirs(os.path.dirname(model_dest), exist_ok=True)
            print('',file=sys.stderr)
            request.urlretrieve(model_url,model_dest,ProgressBar(os.path.basename(model_dest)))
            print('...downloaded successfully', file=sys.stderr)
        else:
            print('...exists', file=sys.stderr)
    except Exception:
        print('...download failed')
        print(f'Error downloading {label} model')
        print(traceback.format_exc())

                             
#---------------------------------------------
def update_config_file(successfully_downloaded:dict,opt:dict):
    config_file = opt.config_file or Default_config_file
    config_file = os.path.normpath(os.path.join(Globals.root,config_file))
    
    yaml = new_config_file_contents(successfully_downloaded,config_file)

    try:
        if os.path.exists(config_file):
            print(f'** {config_file} exists. Renaming to {config_file}.orig')
            os.replace(config_file,f'{config_file}.orig')
        tmpfile = os.path.join(os.path.dirname(config_file),'new_config.tmp')
        with open(tmpfile, 'w') as outfile:
            outfile.write(Config_preamble)
            outfile.write(yaml)
        os.replace(tmpfile,config_file)

    except Exception as e:
        print(f'**Error creating config file {config_file}: {str(e)} **')
        return

    print(f'Successfully created new configuration file {config_file}')

    
#---------------------------------------------    
def new_config_file_contents(successfully_downloaded:dict, config_file:str)->str:
    if os.path.exists(config_file):
        conf = OmegaConf.load(config_file)
    else:
        conf = OmegaConf.create()

    # find the VAE file, if there is one
    vaes = {}
    default_selected = False
    
    for model in successfully_downloaded:
        a = Datasets[model]['config'].split('/')
        if a[0] != 'VAE':
            continue
        vae_target = a[1] if len(a)>1 else 'default'
        vaes[vae_target] = Datasets[model]['file']
    
    for model in successfully_downloaded:
        if Datasets[model]['config'].startswith('VAE'): # skip VAE entries
            continue
        stanza = conf[model] if model in conf else { }
        
        stanza['description'] = Datasets[model]['description']
        stanza['weights'] = os.path.join(Model_dir,Weights_dir,Datasets[model]['file'])
        stanza['config'] = os.path.normpath(os.path.join(SD_Configs, Datasets[model]['config']))
        stanza['width'] = Datasets[model]['width']
        stanza['height'] = Datasets[model]['height']
        stanza.pop('default',None)  # this will be set later
        if vaes:
            for target in vaes:
                if re.search(target, model, flags=re.IGNORECASE):
                    stanza['vae'] = os.path.normpath(os.path.join(Model_dir,Weights_dir,vaes[target]))
                else:
                    stanza['vae'] = os.path.normpath(os.path.join(Model_dir,Weights_dir,vaes['default']))
        # BUG - the first stanza is always the default. User should select.
        if not default_selected:
            stanza['default'] = True
            default_selected = True
        conf[model] = stanza
    return OmegaConf.to_yaml(conf)
    
#---------------------------------------------
# this will preload the Bert tokenizer fles
def download_bert():
    print('Installing bert tokenizer (ignore deprecation errors)...', end='',file=sys.stderr)
    with warnings.catch_warnings():
        warnings.filterwarnings('ignore', category=DeprecationWarning)
        from transformers import BertTokenizerFast, AutoFeatureExtractor
        download_from_hf(BertTokenizerFast,'bert-base-uncased')
        print('...success',file=sys.stderr)

#---------------------------------------------
def download_from_hf(model_class:object, model_name:str):
    print('',file=sys.stderr)  # to prevent tqdm from overwriting
    return model_class.from_pretrained(model_name,
                                       cache_dir=os.path.join(Globals.root,Model_dir,model_name),
                                       resume_download=True
    )

#---------------------------------------------
def download_clip():
    print('Installing CLIP model (ignore deprecation errors)...',file=sys.stderr)
    version = 'openai/clip-vit-large-patch14'
    print('Tokenizer...',file=sys.stderr, end='')
    download_from_hf(CLIPTokenizer,version)
    print('Text model...',file=sys.stderr, end='')
    download_from_hf(CLIPTextModel,version)
    print('...success',file=sys.stderr)

#---------------------------------------------
def download_realesrgan():
    print('Installing models from RealESRGAN...',file=sys.stderr)
    model_url = 'https://github.com/xinntao/Real-ESRGAN/releases/download/v0.2.5.0/realesr-general-x4v3.pth'
    model_dest = os.path.join(Globals.root,'models/realesrgan/realesr-general-x4v3.pth')
    download_with_progress_bar(model_url, model_dest, 'RealESRGAN')

def download_gfpgan():
    print('Installing GFPGAN models...',file=sys.stderr)
    for model in (
            [
                'https://github.com/TencentARC/GFPGAN/releases/download/v1.3.0/GFPGANv1.4.pth',
                './models/gfpgan/GFPGANv1.4.pth'
            ],
            [
                'https://github.com/xinntao/facexlib/releases/download/v0.1.0/detection_Resnet50_Final.pth',
                './models/gfpgan/weights/detection_Resnet50_Final.pth'
            ],
            [
                'https://github.com/xinntao/facexlib/releases/download/v0.2.2/parsing_parsenet.pth',
                './models/gfpgan/weights/parsing_parsenet.pth'
            ],
    ):
        model_url,model_dest  = model[0],os.path.join(Globals.root,model[1])
        download_with_progress_bar(model_url, model_dest, 'GFPGAN weights')

#---------------------------------------------
def download_codeformer():
    print('Installing CodeFormer model file...',file=sys.stderr)
    model_url  = 'https://github.com/sczhou/CodeFormer/releases/download/v0.1.0/codeformer.pth'
    model_dest = os.path.join(Globals.root,'models/codeformer/codeformer.pth')
    download_with_progress_bar(model_url, model_dest, 'CodeFormer')

#---------------------------------------------
def download_clipseg():
    print('Installing clipseg model for text-based masking...',end='', file=sys.stderr)
    import zipfile
    try:
        model_url = 'https://owncloud.gwdg.de/index.php/s/ioHbRzFx6th32hn/download'
        model_dest = os.path.join(Globals.root,'models/clipseg/clipseg_weights')
        weights_zip = 'models/clipseg/weights.zip'
        
        if not os.path.exists(model_dest):
            os.makedirs(os.path.dirname(model_dest), exist_ok=True)
        if not os.path.exists(f'{model_dest}/rd64-uni-refined.pth'):
            dest = os.path.join(Globals.root,weights_zip)
            request.urlretrieve(model_url,dest)
            with zipfile.ZipFile(dest,'r') as zip:
                zip.extractall(os.path.join(Globals.root,'models/clipseg'))
            os.remove(dest)

            from clipseg.clipseg import CLIPDensePredT
            model = CLIPDensePredT(version='ViT-B/16', reduce_dim=64, )
            model.eval()
            model.load_state_dict(
                torch.load(
                    os.path.join(Globals.root,'models/clipseg/clipseg_weights/rd64-uni-refined.pth'),
                    map_location=torch.device('cpu')
                    ),
                strict=False,
            )
    except Exception:
        print('Error installing clipseg model:')
        print(traceback.format_exc())
    print('...success',file=sys.stderr)

#-------------------------------------
def download_safety_checker():
    print('Installing safety model for NSFW content detection...',file=sys.stderr)
    try:
        from diffusers.pipelines.stable_diffusion.safety_checker import StableDiffusionSafetyChecker
        from transformers import AutoFeatureExtractor
    except ModuleNotFoundError:
        print('Error installing safety checker model:')
        print(traceback.format_exc())
        return
    safety_model_id = "CompVis/stable-diffusion-safety-checker"
    print('AutoFeatureExtractor...', end='',file=sys.stderr)
    download_from_hf(AutoFeatureExtractor,safety_model_id)
    print('StableDiffusionSafetyChecker...', end='',file=sys.stderr)
    download_from_hf(StableDiffusionSafetyChecker,safety_model_id)
    print('...success',file=sys.stderr)

#-------------------------------------
def download_weights(opt:dict):
    if opt.yes_to_all:
        models = recommended_datasets()
        access_token = HfFolder.get_token()
        if len(models)>0 and access_token is not None:
            successfully_downloaded = download_weight_datasets(models, access_token)
            update_config_file(successfully_downloaded,opt)
            return
        else:
            print('** Cannot download models because no Hugging Face access token could be found. Please re-run without --yes')
    else:
        choice = user_wants_to_download_weights()

    if choice == 'recommended':
        models = recommended_datasets()
    elif choice == 'customized':
        models = select_datasets(choice)
        if models is None and yes_or_no('Quit?',default_yes=False):
                sys.exit(0)
    else:  # 'skip'
        return

    print('** LICENSE AGREEMENT FOR WEIGHT FILES **')
    access_token = authenticate()
    print('\n** DOWNLOADING WEIGHTS **')
    successfully_downloaded = download_weight_datasets(models, access_token)
    update_config_file(successfully_downloaded,opt)

#-------------------------------------
def get_root(root:str=None)->str:
    if root:
        return root
    elif os.environ.get('INVOKEAI_ROOT'):
        return os.environ.get('INVOKEAI_ROOT')
    else:
        init_file = os.path.expanduser(Globals.initfile)
        if not os.path.exists(init_file):
            return None

    # if we get here, then we read from initfile
    root = None
    with open(init_file, 'r') as infile:
        lines = infile.readlines()
        for l in lines:
            if re.search('\s*#',l): # ignore comments
                continue
            match = re.search('--root\s*=?\s*"?([^"]+)"?',l)
            if match:
                root = match.groups()[0]
                root = root.strip()
    return root

#-------------------------------------
def select_root(root:str, yes_to_all:bool=False):
    default = root or os.path.expanduser('~/invokeai')
    if (yes_to_all):
        return default
    completer.set_default_dir(default)
    completer.complete_extensions(())
    completer.set_line(default)
    return input(f"Select a directory in which to install InvokeAI's models and configuration files [{default}]: ") or default

#-------------------------------------
def select_outputs(root:str,yes_to_all:bool=False):
    default = os.path.normpath(os.path.join(root,'outputs'))
    if (yes_to_all):
        return default
    completer.set_default_dir(os.path.expanduser('~'))
    completer.complete_extensions(())
    completer.set_line(default)
    return input(f'Select the default directory for image outputs [{default}]: ') or default

#-------------------------------------
def initialize_rootdir(root:str,yes_to_all:bool=False):
    assert os.path.exists('./configs'),'Run this script from within the top level of the InvokeAI source code directory, "InvokeAI"'
    
    print(f'** INITIALIZING INVOKEAI RUNTIME DIRECTORY **')
    root_selected = False
    while not root_selected:
        root = select_root(root,yes_to_all)
        outputs = select_outputs(root,yes_to_all)
        Globals.root = os.path.abspath(root)
        outputs = outputs if os.path.isabs(outputs) else os.path.abspath(os.path.join(Globals.root,outputs))

        print(f'\nInvokeAI models and configuration files will be placed into "{root}" and image outputs will be placed into "{outputs}".')
        if not yes_to_all:
            root_selected = yes_or_no('Accept these locations?')
        else:
            root_selected = True

    print(f'\nYou may change the chosen directories at any time by editing the --root and --outdir options in "{Globals.initfile}",')
    print(f'You may also change the runtime directory by setting the environment variable INVOKEAI_ROOT.\n')
<<<<<<< HEAD
    for name in ('models','configs','embeddings'):
=======
        
    for name in ['models','configs']:
>>>>>>> 30c5a0b0
        os.makedirs(os.path.join(root,name), exist_ok=True)
    for src in (['configs']):
        dest = os.path.join(root,src)
        if not os.path.samefile(src,dest):
            shutil.copytree(src,dest,dirs_exist_ok=True)
    os.makedirs(outputs, exist_ok=True)

    init_file = os.path.expanduser(Globals.initfile)
    if not os.path.exists(init_file):
        print(f'Creating the initialization file at "{init_file}".\n')
        with open(init_file,'w') as f:
            f.write(f'''# InvokeAI initialization file
# This is the InvokeAI initialization file, which contains command-line default values.
# Feel free to edit. If anything goes wrong, you can re-initialize this file by deleting
# or renaming it and then running configure_invokeai.py again.

# The --root option below points to the folder in which InvokeAI stores its models, configs and outputs.
--root="{Globals.root}"

# the --outdir option controls the default location of image files.
--outdir="{outputs}"

# You may place other  frequently-used startup commands here, one or more per line.
# Examples:
# --web --host=0.0.0.0
# --steps=20
# -Ak_euler_a -C10.0
#
'''
            )
    else:
        print(f'Updating the initialization file at "{init_file}".\n')
        with open(init_file,'r') as infile, open(f'{init_file}.tmp','w') as outfile:
            for line in infile.readlines():
                if not line.startswith('--root') and not line.startswith('--outdir'):
                    outfile.write(line)
            outfile.write(f'--root="{root}"\n')
            outfile.write(f'--outdir="{outputs}"\n')
        os.replace(f'{init_file}.tmp',init_file)
    
#-------------------------------------
class ProgressBar():
    def __init__(self,model_name='file'):
        self.pbar = None
        self.name = model_name

    def __call__(self, block_num, block_size, total_size):
        if not self.pbar:
            self.pbar=tqdm(desc=self.name,
                           initial=0,
                           unit='iB',
                           unit_scale=True,
                           unit_divisor=1000,
                           total=total_size)
        self.pbar.update(block_size)

#-------------------------------------
def main():
    parser = argparse.ArgumentParser(description='InvokeAI model downloader')
    parser.add_argument('--interactive',
                        dest='interactive',
                        action=argparse.BooleanOptionalAction,
                        default=True,
                        help='run in interactive mode (default)')
    parser.add_argument('--yes','-y',
                        dest='yes_to_all',
                        action='store_true',
                        help='answer "yes" to all prompts')
    parser.add_argument('--config_file',
                        '-c',
                        dest='config_file',
                        type=str,
                        default='./configs/models.yaml',
                        help='path to configuration file to create')
    parser.add_argument('--root',
                        dest='root',
                        type=str,
                        default=None,
                        help='path to root of install directory')
    opt = parser.parse_args()


    # setting a global here
    Globals.root = os.path.expanduser(get_root(opt.root) or '')

    try:
        introduction()

        # We check for to see if the runtime directory is correctly initialized.
        if Globals.root == '' \
           or not os.path.exists(os.path.join(Globals.root,'configs/stable-diffusion/v1-inference.yaml')):
            initialize_rootdir(Globals.root,opt.yes_to_all)

        if opt.interactive:
            print('** DOWNLOADING DIFFUSION WEIGHTS **')
            download_weights(opt)
        print('\n** DOWNLOADING SUPPORT MODELS **')
        download_bert()
        download_clip()
        download_realesrgan()
        download_gfpgan()
        download_codeformer()
        download_clipseg()
        download_safety_checker()
        postscript()
    except KeyboardInterrupt:
        print('\nGoodbye! Come back soon.')
    except Exception as e:
        print(f'\nA problem occurred during initialization.\nThe error was: "{str(e)}"')
        print(traceback.format_exc())
    
#-------------------------------------
if __name__ == '__main__':
    main()<|MERGE_RESOLUTION|>--- conflicted
+++ resolved
@@ -602,12 +602,8 @@
 
     print(f'\nYou may change the chosen directories at any time by editing the --root and --outdir options in "{Globals.initfile}",')
     print(f'You may also change the runtime directory by setting the environment variable INVOKEAI_ROOT.\n')
-<<<<<<< HEAD
+
     for name in ('models','configs','embeddings'):
-=======
-        
-    for name in ['models','configs']:
->>>>>>> 30c5a0b0
         os.makedirs(os.path.join(root,name), exist_ok=True)
     for src in (['configs']):
         dest = os.path.join(root,src)
