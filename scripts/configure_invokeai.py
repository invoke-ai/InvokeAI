#!/usr/bin/env python
# Copyright (c) 2022 Lincoln D. Stein (https://github.com/lstein)
# Before running stable-diffusion on an internet-isolated machine,
# run this script from one with internet connectivity. The
# two machines must share a common .cache directory.
#
# Coauthor: Kevin Turner http://github.com/keturn
#
print('Loading Python libraries...\n')
import argparse
import sys
import os
import re
import warnings
import shutil
from urllib import request
from tqdm import tqdm
from omegaconf import OmegaConf
from huggingface_hub import HfFolder, hf_hub_url
from pathlib import Path
from getpass_asterisk import getpass_asterisk
from transformers import CLIPTokenizer, CLIPTextModel
from ldm.invoke.globals import Globals
from ldm.invoke.readline import generic_completer

import traceback
import requests
import clip
import transformers
import warnings
warnings.filterwarnings('ignore')
import torch
transformers.logging.set_verbosity_error()

#--------------------------globals-----------------------
Model_dir = 'models'
Weights_dir = 'ldm/stable-diffusion-v1/'
Dataset_path = './configs/INITIAL_MODELS.yaml'
Default_config_file = './configs/models.yaml'
SD_Configs = './configs/stable-diffusion'

Datasets = OmegaConf.load(Dataset_path)
completer = generic_completer(['yes','no'])

Config_preamble = '''# This file describes the alternative machine learning models
# available to InvokeAI script.
#
# To add a new model, follow the examples below. Each
# model requires a model config file, a weights file,
# and the width and height of the images it
# was trained on.
'''

#---------------------------------------------
def introduction():
    print(
        '''Welcome to InvokeAI. This script will help download the Stable Diffusion weight files
and other large models that are needed for text to image generation. At any point you may interrupt
this program and resume later.\n'''
    )

#--------------------------------------------
def postscript():
    print(
        '''\n** Model Installation Successful **\nYou're all set! You may now launch InvokeAI using one of these two commands:
Web version: 
    python scripts/invoke.py --web  (connect to http://localhost:9090)
Command-line version:
   python scripts/invoke.py

Remember to activate that 'invokeai' environment before running invoke.py.

Or, if you used one of the automated installers, execute "invoke.sh" (Linux/Mac) 
or "invoke.bat" (Windows) to start the script.

Have fun!
'''
)

#---------------------------------------------
def yes_or_no(prompt:str, default_yes=True):
    completer.set_options(['yes','no'])
    completer.complete_extensions(None)  # turn off path-completion mode
    default = "y" if default_yes else 'n'
    response = input(f'{prompt} [{default}] ') or default
    if default_yes:
        return response[0] not in ('n','N')
    else:
        return response[0] in ('y','Y')

#---------------------------------------------
def user_wants_to_download_weights()->str:
    '''
    Returns one of "skip", "recommended" or "customized"
    '''
    print('''You can download and configure the weights files manually or let this
script do it for you. Manual installation is described at:

https://github.com/invoke-ai/InvokeAI/blob/main/docs/installation/INSTALLING_MODELS.md

You may download the recommended models (about 10GB total), select a customized set, or
completely skip this step.
'''
    )
    completer.set_options(['recommended','customized','skip'])
    completer.complete_extensions(None)  # turn off path-completion mode
    selection = None
    while selection is None:
        choice = input('Download <r>ecommended models, <c>ustomize the list, or <s>kip this step? [r]: ')
        if choice.startswith(('r','R')) or len(choice)==0:
            selection = 'recommended'
        elif choice.startswith(('c','C')):
            selection = 'customized'
        elif choice.startswith(('s','S')):
            selection = 'skip'
    return selection

#---------------------------------------------
def select_datasets(action:str):
    done = False
    while not done:
        datasets = dict()
        dflt = None   # the first model selected will be the default; TODO let user change
        counter = 1

        if action == 'customized':
            print('''
Choose the weight file(s) you wish to download. Before downloading you 
will be given the option to view and change your selections.
'''
        )
            for ds in Datasets.keys():
                recommended = '(recommended)' if Datasets[ds]['recommended'] else ''
                print(f'[{counter}] {ds}:\n    {Datasets[ds]["description"]} {recommended}')
                if yes_or_no('    Download?',default_yes=Datasets[ds]['recommended']):
                    datasets[ds]=counter
                    counter += 1
        else:
            for ds in Datasets.keys():
                if Datasets[ds]['recommended']:
                    datasets[ds]=counter
                    counter += 1
                
        print('The following weight files will be downloaded:')
        for ds in datasets:
            dflt = '*' if dflt is None else ''
            print(f'   [{datasets[ds]}] {ds}{dflt}')
        print("*default")
        ok_to_download = yes_or_no('Ok to download?')
        if not ok_to_download:
            if yes_or_no('Change your selection?'):
                action = 'customized'
                pass
            else:
                done = True
        else:
            done = True
    return datasets if ok_to_download else None

#---------------------------------------------
def recommended_datasets()->dict:
    datasets = dict()
    for ds in Datasets.keys():
        if Datasets[ds]['recommended']:
            datasets[ds]=True
    return datasets
    
#-------------------------------Authenticate against Hugging Face
def authenticate():
    print('''
To download the Stable Diffusion weight files from the official Hugging Face 
repository, you need to read and accept the CreativeML Responsible AI license.

This involves a few easy steps.

1. If you have not already done so, create an account on Hugging Face's web site
   using the "Sign Up" button:

   https://huggingface.co/join

   You will need to verify your email address as part of the HuggingFace
   registration process.

2. Log into your Hugging Face account:

    https://huggingface.co/login

3. Accept the license terms located here:

   https://huggingface.co/runwayml/stable-diffusion-v1-5

   and here:

   https://huggingface.co/runwayml/stable-diffusion-inpainting

    (Yes, you have to accept two slightly different license agreements)
'''
    )
    input('Press <enter> when you are ready to continue:')
    print('(Fetching Hugging Face token from cache...',end='')
    access_token = HfFolder.get_token()
    if access_token is not None:
        print('found')
    
    if access_token is None:
        print('not found')
        print('''
4. Thank you! The last step is to enter your HuggingFace access token so that
   this script is authorized to initiate the download. Go to the access tokens
   page of your Hugging Face account and create a token by clicking the 
   "New token" button:

   https://huggingface.co/settings/tokens

   (You can enter anything you like in the token creation field marked "Name". 
   "Role" should be "read").

   Now copy the token to your clipboard and paste it here: '''
        )
        access_token = getpass_asterisk.getpass_asterisk()
    return access_token

#---------------------------------------------
# look for legacy model.ckpt in models directory and offer to
# normalize its name
def migrate_models_ckpt():
    model_path = os.path.join(Globals.root,Model_dir,Weights_dir)
    if not os.path.exists(os.path.join(model_path,'model.ckpt')):
        return
    new_name = Datasets['stable-diffusion-1.4']['file']
    print('You seem to have the Stable Diffusion v4.1 "model.ckpt" already installed.')
    rename = yes_or_no(f'Ok to rename it to "{new_name}" for future reference?')
    if rename:
        print(f'model.ckpt => {new_name}')
        os.replace(os.path.join(model_path,'model.ckpt'),os.path.join(model_path,new_name))
            
#---------------------------------------------
def download_weight_datasets(models:dict, access_token:str):
    migrate_models_ckpt()
    successful = dict()
    for mod in models.keys():
        repo_id = Datasets[mod]['repo_id']
        filename = Datasets[mod]['file']
        print(os.path.join(Globals.root,Model_dir,Weights_dir), file=sys.stderr)
        success = hf_download_with_resume(
            repo_id=repo_id,
            model_dir=os.path.join(Globals.root,Model_dir,Weights_dir),
            model_name=filename,
            access_token=access_token
        )
        if success:
            successful[mod] = True
    if len(successful) < len(models):
        print(f'\n\n** There were errors downloading one or more files. **')
        print('Please double-check your license agreements, and your access token.')
        HfFolder.delete_token()
        print('Press any key to try again. Type ^C to quit.\n')
        input()
        return None

    HfFolder.save_token(access_token)
    keys = ', '.join(successful.keys())
    print(f'Successfully installed {keys}') 
    return successful
    
#---------------------------------------------
def hf_download_with_resume(repo_id:str, model_dir:str, model_name:str, access_token:str=None)->bool:
    model_dest = os.path.join(model_dir, model_name)
    os.makedirs(model_dir, exist_ok=True)

    url = hf_hub_url(repo_id, model_name)

    header = {"Authorization": f'Bearer {access_token}'} if access_token else {}
    open_mode = 'wb'
    exist_size = 0
    
    if os.path.exists(model_dest):
        exist_size = os.path.getsize(model_dest)
        header['Range'] = f'bytes={exist_size}-'
        open_mode = 'ab'

    resp = requests.get(url, headers=header, stream=True)
    total = int(resp.headers.get('content-length', 0))
    
    if resp.status_code==416:  # "range not satisfiable", which means nothing to return
        print(f'* {model_name}: complete file found. Skipping.')
        return True
    elif resp.status_code != 200:
        print(f'** An error occurred during downloading {model_name}: {resp.reason}')
    elif exist_size > 0:
        print(f'* {model_name}: partial file found. Resuming...')
    else:
        print(f'* {model_name}: Downloading...')

    try:
        if total < 2000:
            print(f'*** ERROR DOWNLOADING {model_name}: {resp.text}')
            return False

        with open(model_dest, open_mode) as file, tqdm(
                desc=model_name,
                initial=exist_size,
                total=total+exist_size,
                unit='iB',
                unit_scale=True,
                unit_divisor=1000,
        ) as bar:
            for data in resp.iter_content(chunk_size=1024):
                size = file.write(data)
                bar.update(size)
    except Exception as e:
        print(f'An error occurred while downloading {model_name}: {str(e)}')
        return False
    return True

#---------------------------------------------
def download_with_progress_bar(model_url:str, model_dest:str, label:str='the'):
    try:
        print(f'Installing {label} model file {model_url}...',end='',file=sys.stderr)
        if not os.path.exists(model_dest):
            os.makedirs(os.path.dirname(model_dest), exist_ok=True)
            print('',file=sys.stderr)
            request.urlretrieve(model_url,model_dest,ProgressBar(os.path.basename(model_dest)))
            print('...downloaded successfully', file=sys.stderr)
        else:
            print('...exists', file=sys.stderr)
    except Exception:
        print('...download failed')
        print(f'Error downloading {label} model')
        print(traceback.format_exc())

                             
#---------------------------------------------
def update_config_file(successfully_downloaded:dict,opt:dict):
    config_file = opt.config_file or Default_config_file
    config_file = os.path.normpath(os.path.join(Globals.root,config_file))
    
    yaml = new_config_file_contents(successfully_downloaded,config_file)

    try:
        if os.path.exists(config_file):
            print(f'** {config_file} exists. Renaming to {config_file}.orig')
            os.replace(config_file,f'{config_file}.orig')
        tmpfile = os.path.join(os.path.dirname(config_file),'new_config.tmp')
        with open(tmpfile, 'w') as outfile:
            outfile.write(Config_preamble)
            outfile.write(yaml)
        os.replace(tmpfile,config_file)

    except Exception as e:
        print(f'**Error creating config file {config_file}: {str(e)} **')
        return

    print(f'Successfully created new configuration file {config_file}')

    
#---------------------------------------------    
def new_config_file_contents(successfully_downloaded:dict, config_file:str)->str:
    if os.path.exists(config_file):
        conf = OmegaConf.load(config_file)
    else:
        conf = OmegaConf.create()

    # find the VAE file, if there is one
    vaes = {}
    default_selected = False
    
    for model in successfully_downloaded:
        a = Datasets[model]['config'].split('/')
        if a[0] != 'VAE':
            continue
        vae_target = a[1] if len(a)>1 else 'default'
        vaes[vae_target] = Datasets[model]['file']
    
    for model in successfully_downloaded:
        if Datasets[model]['config'].startswith('VAE'): # skip VAE entries
            continue
        stanza = conf[model] if model in conf else { }
        
        stanza['description'] = Datasets[model]['description']
        stanza['weights'] = os.path.join(Model_dir,Weights_dir,Datasets[model]['file'])
        stanza['config'] = os.path.normpath(os.path.join(SD_Configs, Datasets[model]['config']))
        stanza['width'] = Datasets[model]['width']
        stanza['height'] = Datasets[model]['height']
        stanza.pop('default',None)  # this will be set later
        if vaes:
            for target in vaes:
                if re.search(target, model, flags=re.IGNORECASE):
                    stanza['vae'] = os.path.normpath(os.path.join(Model_dir,Weights_dir,vaes[target]))
                else:
                    stanza['vae'] = os.path.normpath(os.path.join(Model_dir,Weights_dir,vaes['default']))
        # BUG - the first stanza is always the default. User should select.
        if not default_selected:
            stanza['default'] = True
            default_selected = True
        conf[model] = stanza
    return OmegaConf.to_yaml(conf)
    
#---------------------------------------------
# this will preload the Bert tokenizer fles
def download_bert():
    print('Installing bert tokenizer (ignore deprecation errors)...', end='',file=sys.stderr)
    with warnings.catch_warnings():
        warnings.filterwarnings('ignore', category=DeprecationWarning)
        from transformers import BertTokenizerFast, AutoFeatureExtractor
        download_from_hf(BertTokenizerFast,'bert-base-uncased')
        print('...success',file=sys.stderr)

#---------------------------------------------
def download_from_hf(model_class:object, model_name:str):
    print('',file=sys.stderr)  # to prevent tqdm from overwriting
    return model_class.from_pretrained(model_name,
                                       cache_dir=os.path.join(Globals.root,Model_dir,model_name),
                                       resume_download=True
    )

#---------------------------------------------
def download_clip():
    print('Installing CLIP model (ignore deprecation errors)...',file=sys.stderr)
    version = 'openai/clip-vit-large-patch14'
    print('Tokenizer...',file=sys.stderr, end='')
    download_from_hf(CLIPTokenizer,version)
    print('Text model...',file=sys.stderr, end='')
    download_from_hf(CLIPTextModel,version)
    print('...success',file=sys.stderr)

#---------------------------------------------
def download_realesrgan():
    print('Installing models from RealESRGAN...',file=sys.stderr)
    model_url = 'https://github.com/xinntao/Real-ESRGAN/releases/download/v0.2.5.0/realesr-general-x4v3.pth'
    model_dest = os.path.join(Globals.root,'models/realesrgan/realesr-general-x4v3.pth')
    download_with_progress_bar(model_url, model_dest, 'RealESRGAN')

def download_gfpgan():
    print('Installing GFPGAN models...',file=sys.stderr)
    for model in (
            [
                'https://github.com/TencentARC/GFPGAN/releases/download/v1.3.0/GFPGANv1.4.pth',
                './models/gfpgan/GFPGANv1.4.pth'
            ],
            [
                'https://github.com/xinntao/facexlib/releases/download/v0.1.0/detection_Resnet50_Final.pth',
                './models/gfpgan/weights/detection_Resnet50_Final.pth'
            ],
            [
                'https://github.com/xinntao/facexlib/releases/download/v0.2.2/parsing_parsenet.pth',
                './models/gfpgan/weights/parsing_parsenet.pth'
            ],
    ):
        model_url,model_dest  = model[0],os.path.join(Globals.root,model[1])
        download_with_progress_bar(model_url, model_dest, 'GFPGAN weights')

#---------------------------------------------
def download_codeformer():
    print('Installing CodeFormer model file...',file=sys.stderr)
    model_url  = 'https://github.com/sczhou/CodeFormer/releases/download/v0.1.0/codeformer.pth'
    model_dest = os.path.join(Globals.root,'models/codeformer/codeformer.pth')
    download_with_progress_bar(model_url, model_dest, 'CodeFormer')

#---------------------------------------------
def download_clipseg():
    print('Installing clipseg model for text-based masking...',end='', file=sys.stderr)
    import zipfile
    try:
        model_url = 'https://owncloud.gwdg.de/index.php/s/ioHbRzFx6th32hn/download'
        model_dest = os.path.join(Globals.root,'models/clipseg/clipseg_weights')
        weights_zip = 'models/clipseg/weights.zip'
        
        if not os.path.exists(model_dest):
            os.makedirs(os.path.dirname(model_dest), exist_ok=True)
        if not os.path.exists(f'{model_dest}/rd64-uni-refined.pth'):
            dest = os.path.join(Globals.root,weights_zip)
            request.urlretrieve(model_url,dest)
            with zipfile.ZipFile(dest,'r') as zip:
                zip.extractall(os.path.join(Globals.root,'models/clipseg'))
            os.remove(dest)

            from clipseg.clipseg import CLIPDensePredT
            model = CLIPDensePredT(version='ViT-B/16', reduce_dim=64, )
            model.eval()
            model.load_state_dict(
                torch.load(
                    os.path.join(Globals.root,'models/clipseg/clipseg_weights/rd64-uni-refined.pth'),
                    map_location=torch.device('cpu')
                    ),
                strict=False,
            )
    except Exception:
        print('Error installing clipseg model:')
        print(traceback.format_exc())
    print('...success',file=sys.stderr)

#-------------------------------------
def download_safety_checker():
    print('Installing safety model for NSFW content detection...',file=sys.stderr)
    try:
        from diffusers.pipelines.stable_diffusion.safety_checker import StableDiffusionSafetyChecker
        from transformers import AutoFeatureExtractor
    except ModuleNotFoundError:
        print('Error installing safety checker model:')
        print(traceback.format_exc())
        return
    safety_model_id = "CompVis/stable-diffusion-safety-checker"
    print('AutoFeatureExtractor...', end='',file=sys.stderr)
    download_from_hf(AutoFeatureExtractor,safety_model_id)
    print('StableDiffusionSafetyChecker...', end='',file=sys.stderr)
    download_from_hf(StableDiffusionSafetyChecker,safety_model_id)
    print('...success',file=sys.stderr)

#-------------------------------------
def download_weights(opt:dict):
    if opt.yes_to_all:
        models = recommended_datasets()
        access_token = HfFolder.get_token()
        if len(models)>0 and access_token is not None:
            successfully_downloaded = download_weight_datasets(models, access_token)
            update_config_file(successfully_downloaded,opt)
            return
        else:
            print('** Cannot download models because no Hugging Face access token could be found. Please re-run without --yes')
    else:
        choice = user_wants_to_download_weights()

    if choice == 'recommended':
        models = recommended_datasets()
    elif choice == 'customized':
        models = select_datasets(choice)
        if models is None and yes_or_no('Quit?',default_yes=False):
                sys.exit(0)
    else:  # 'skip'
        return

    print('** LICENSE AGREEMENT FOR WEIGHT FILES **')
    access_token = authenticate()
    print('\n** DOWNLOADING WEIGHTS **')
    successfully_downloaded = download_weight_datasets(models, access_token)
    update_config_file(successfully_downloaded,opt)

#-------------------------------------
def get_root(root:str=None)->str:
    if root:
        return root
    elif os.environ.get('INVOKEAI_ROOT'):
        return os.environ.get('INVOKEAI_ROOT')
    else:
        init_file = os.path.expanduser(Globals.initfile)
        if not os.path.exists(init_file):
            return None

    # if we get here, then we read from initfile
    root = None
    with open(init_file, 'r') as infile:
        lines = infile.readlines()
        for l in lines:
            if re.search('\s*#',l): # ignore comments
                continue
            match = re.search('--root\s*=?\s*"?([^"]+)"?',l)
            if match:
                root = match.groups()[0]
                root = root.strip()
    return root

#-------------------------------------
def select_root(yes_to_all:bool=False):
    default = os.path.expanduser('~/invokeai')
    if (yes_to_all):
        return default
    completer.set_default_dir(default)
    completer.complete_extensions(())
    completer.set_line(default)
    return input(f"Select a directory in which to install InvokeAI's models and configuration files [{default}]: ")

#-------------------------------------
def select_outputs(root:str,yes_to_all:bool=False):
    default = os.path.normpath(os.path.join(root,'outputs'))
    if (yes_to_all):
        return default
    completer.set_default_dir(os.path.expanduser('~'))
    completer.complete_extensions(())
    completer.set_line(default)
    return input('Select the default directory for image outputs [{default}]: ')

#-------------------------------------
def initialize_rootdir(root:str,yes_to_all:bool=False):
    assert os.path.exists('./configs'),'Run this script from within the top level of the InvokeAI source code directory, "InvokeAI"'
    
    print(f'** INITIALIZING INVOKEAI RUNTIME DIRECTORY **')
    root = root or select_root(yes_to_all)
    outputs = select_outputs(root,yes_to_all)
    Globals.root = root
        
    print(f'InvokeAI models and configuration files will be placed into {root} and image outputs will be placed into {outputs}.')
    print(f'\nYou may change these values at any time by editing the --root and --output_dir options in "{Globals.initfile}",')
    print(f'You may also change the runtime directory by setting the environment variable INVOKEAI_ROOT.\n')
<<<<<<< HEAD
    for name in ('models','configs','embeddings'):
=======
    for name in ('models','configs'):
>>>>>>> 5e448e10
        os.makedirs(os.path.join(root,name), exist_ok=True)
    for src in ['configs']:
        dest = os.path.join(root,src)
        if not os.path.samefile(src,dest):
            shutil.copytree(src,dest,dirs_exist_ok=True)
    os.makedirs(outputs, exist_ok=True)

    init_file = os.path.expanduser(Globals.initfile)
    if not os.path.exists(init_file):
        print(f'Creating the initialization file at "{init_file}".\n')
        with open(init_file,'w') as f:
            f.write(f'''# InvokeAI initialization file
# This is the InvokeAI initialization file, which contains command-line default values.
# Feel free to edit. If anything goes wrong, you can re-initialize this file by deleting
# or renaming it and then running configure_invokeai.py again.

# The --root option below points to the folder in which InvokeAI stores its models, configs and outputs.
--root="{root}"

# the --outdir option controls the default location of image files.
--outdir="{outputs}"

# You may place other  frequently-used startup commands here, one or more per line.
# Examples:
# --web --host=0.0.0.0
# --steps=20
# -Ak_euler_a -C10.0
#
'''
            )
    
    
#-------------------------------------
class ProgressBar():
    def __init__(self,model_name='file'):
        self.pbar = None
        self.name = model_name

    def __call__(self, block_num, block_size, total_size):
        if not self.pbar:
            self.pbar=tqdm(desc=self.name,
                           initial=0,
                           unit='iB',
                           unit_scale=True,
                           unit_divisor=1000,
                           total=total_size)
        self.pbar.update(block_size)

#-------------------------------------
def main():
    parser = argparse.ArgumentParser(description='InvokeAI model downloader')
    parser.add_argument('--interactive',
                        dest='interactive',
                        action=argparse.BooleanOptionalAction,
                        default=True,
                        help='run in interactive mode (default)')
    parser.add_argument('--yes','-y',
                        dest='yes_to_all',
                        action='store_true',
                        help='answer "yes" to all prompts')
    parser.add_argument('--config_file',
                        '-c',
                        dest='config_file',
                        type=str,
                        default='./configs/models.yaml',
                        help='path to configuration file to create')
    parser.add_argument('--root',
                        dest='root',
                        type=str,
                        default=None,
                        help='path to root of install directory')
    opt = parser.parse_args()


    # setting a global here
    Globals.root = os.path.expanduser(get_root(opt.root) or '')

    try:
        introduction()

        # We check for two files to see if the runtime directory is correctly initialized.
        # 1. a key stable diffusion config file
        # 2. the web front end static files
        if Globals.root == '' \
           or not os.path.exists(os.path.join(Globals.root,'configs/stable-diffusion/v1-inference.yaml')) \
           or not os.path.exists(os.path.join(Globals.root,'frontend/dist')):
            initialize_rootdir(Globals.root,(not opt.interactive) or opt.yes_to_all)

        print(f'(Initializing with runtime root {Globals.root})\n')

        if opt.interactive:
            print('** DOWNLOADING DIFFUSION WEIGHTS **')
            download_weights(opt)
        print('\n** DOWNLOADING SUPPORT MODELS **')
        download_bert()
        download_clip()
        download_realesrgan()
        download_gfpgan()
        download_codeformer()
        download_clipseg()
        download_safety_checker()
        postscript()
    except KeyboardInterrupt:
        print('\nGoodbye! Come back soon.')
    except Exception as e:
        print(f'\nA problem occurred during download.\nThe error was: "{str(e)}"')
    
#-------------------------------------
if __name__ == '__main__':
    main()<|MERGE_RESOLUTION|>--- conflicted
+++ resolved
@@ -592,11 +592,7 @@
     print(f'InvokeAI models and configuration files will be placed into {root} and image outputs will be placed into {outputs}.')
     print(f'\nYou may change these values at any time by editing the --root and --output_dir options in "{Globals.initfile}",')
     print(f'You may also change the runtime directory by setting the environment variable INVOKEAI_ROOT.\n')
-<<<<<<< HEAD
     for name in ('models','configs','embeddings'):
-=======
-    for name in ('models','configs'):
->>>>>>> 5e448e10
         os.makedirs(os.path.join(root,name), exist_ok=True)
     for src in ['configs']:
         dest = os.path.join(root,src)
