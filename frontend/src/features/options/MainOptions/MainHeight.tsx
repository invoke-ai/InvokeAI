import React, { ChangeEvent } from 'react';
<<<<<<< HEAD
import { HEIGHTS } from 'app/constants';
import { RootState, useAppDispatch, useAppSelector } from 'app/store';
import IAISelect from 'common/components/IAISelect';
import { activeTabNameSelector } from 'features/options/optionsSelectors';
import { setHeight } from 'features/options/optionsSlice';
import { fontSize } from './MainOptions';
=======
import { HEIGHTS } from '../../../app/constants';
import { RootState, useAppDispatch, useAppSelector } from '../../../app/store';
import IAISelect from '../../../common/components/IAISelect';
import { activeTabNameSelector } from '../optionsSelectors';
import { setHeight } from '../optionsSlice';
>>>>>>> 9909a024

export default function MainHeight() {
  const height = useAppSelector((state: RootState) => state.options.height);
  const activeTabName = useAppSelector(activeTabNameSelector);
  const dispatch = useAppDispatch();

  const handleChangeHeight = (e: ChangeEvent<HTMLSelectElement>) =>
    dispatch(setHeight(Number(e.target.value)));

  return (
    <IAISelect
      isDisabled={activeTabName === 'inpainting'}
      label="Height"
      value={height}
      flexGrow={1}
      onChange={handleChangeHeight}
      validValues={HEIGHTS}
      styleClass="main-option-block"
    />
  );
}<|MERGE_RESOLUTION|>--- conflicted
+++ resolved
@@ -1,18 +1,9 @@
 import React, { ChangeEvent } from 'react';
-<<<<<<< HEAD
 import { HEIGHTS } from 'app/constants';
 import { RootState, useAppDispatch, useAppSelector } from 'app/store';
 import IAISelect from 'common/components/IAISelect';
 import { activeTabNameSelector } from 'features/options/optionsSelectors';
 import { setHeight } from 'features/options/optionsSlice';
-import { fontSize } from './MainOptions';
-=======
-import { HEIGHTS } from '../../../app/constants';
-import { RootState, useAppDispatch, useAppSelector } from '../../../app/store';
-import IAISelect from '../../../common/components/IAISelect';
-import { activeTabNameSelector } from '../optionsSelectors';
-import { setHeight } from '../optionsSlice';
->>>>>>> 9909a024
 
 export default function MainHeight() {
   const height = useAppSelector((state: RootState) => state.options.height);
