<<<<<<< HEAD
import { Button } from '@chakra-ui/react';
import { MdPhotoLibrary } from 'react-icons/md';
=======
import { Button, Flex, Text } from '@chakra-ui/react';
>>>>>>> 34db28b6
import { requestImages } from '../../app/socketio/actions';
import { RootState, useAppDispatch } from '../../app/store';
import { useAppSelector } from '../../app/store';
import HoverableImage from './HoverableImage';

/**
 * Simple image gallery.
 */
const ImageGallery = () => {
  const { images, currentImageUuid, areMoreImagesAvailable } = useAppSelector(
    (state: RootState) => state.gallery
  );
  const dispatch = useAppDispatch();
  /**
   * I don't like that this needs to rerender whenever the current image is changed.
   * What if we have a large number of images? I suppose pagination (planned) will
   * mitigate this issue.
   *
   * TODO: Refactor if performance complaints, or after migrating to new API which supports pagination.
   */

  const handleClickLoadMore = () => {
    dispatch(requestImages());
  };

  return (
<<<<<<< HEAD
    <div className="image-gallery-container">
      {images.length ? (
        <>
          <p>
            <strong>Your Invocations</strong>
          </p>
          <div className="image-gallery">
            {images.map((image) => {
              const { uuid } = image;
              const isSelected = currentImageUuid === uuid;
              return (
                <HoverableImage
                  key={uuid}
                  image={image}
                  isSelected={isSelected}
                />
              );
            })}
          </div>
          <Button onClick={handleClickLoadMore}>Load more...</Button>
        </>
      ) : (
        <div className="image-gallery-container-placeholder">
          <MdPhotoLibrary />
          <p>No Images In Gallery</p>
        </div>
      )}
    </div>
=======
    <Flex direction={'column'} gap={2} pb={2}>
      {images.length ? (
        <Flex gap={2} wrap="wrap">
          {images.map((image) => {
            const { uuid } = image;
            const isSelected = currentImageUuid === uuid;
            return (
              <HoverableImage
                key={uuid}
                image={image}
                isSelected={isSelected}
              />
            );
          })}
        </Flex>
      ) : (
        <Text size={'xl'} padding={5} textAlign={'center'}>
          No images in gallery
        </Text>
      )}
      <Button
        onClick={handleClickLoadMore}
        isDisabled={!areMoreImagesAvailable}
      >
        {areMoreImagesAvailable ? 'Load more' : 'All images loaded'}
      </Button>
    </Flex>
>>>>>>> 34db28b6
  );
};

export default ImageGallery;<|MERGE_RESOLUTION|>--- conflicted
+++ resolved
@@ -1,9 +1,5 @@
-<<<<<<< HEAD
 import { Button } from '@chakra-ui/react';
 import { MdPhotoLibrary } from 'react-icons/md';
-=======
-import { Button, Flex, Text } from '@chakra-ui/react';
->>>>>>> 34db28b6
 import { requestImages } from '../../app/socketio/actions';
 import { RootState, useAppDispatch } from '../../app/store';
 import { useAppSelector } from '../../app/store';
@@ -30,7 +26,6 @@
   };
 
   return (
-<<<<<<< HEAD
     <div className="image-gallery-container">
       {images.length ? (
         <>
@@ -50,7 +45,6 @@
               );
             })}
           </div>
-          <Button onClick={handleClickLoadMore}>Load more...</Button>
         </>
       ) : (
         <div className="image-gallery-container-placeholder">
@@ -58,36 +52,13 @@
           <p>No Images In Gallery</p>
         </div>
       )}
-    </div>
-=======
-    <Flex direction={'column'} gap={2} pb={2}>
-      {images.length ? (
-        <Flex gap={2} wrap="wrap">
-          {images.map((image) => {
-            const { uuid } = image;
-            const isSelected = currentImageUuid === uuid;
-            return (
-              <HoverableImage
-                key={uuid}
-                image={image}
-                isSelected={isSelected}
-              />
-            );
-          })}
-        </Flex>
-      ) : (
-        <Text size={'xl'} padding={5} textAlign={'center'}>
-          No images in gallery
-        </Text>
-      )}
       <Button
         onClick={handleClickLoadMore}
         isDisabled={!areMoreImagesAvailable}
       >
         {areMoreImagesAvailable ? 'Load more' : 'All images loaded'}
       </Button>
-    </Flex>
->>>>>>> 34db28b6
+    </div>
   );
 };
 
