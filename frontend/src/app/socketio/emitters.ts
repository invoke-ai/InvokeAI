import { AnyAction, Dispatch, MiddlewareAPI } from '@reduxjs/toolkit';
import dateFormat from 'dateformat';
import { Socket } from 'socket.io-client';
import { frontendToBackendParameters } from '../../common/util/parameterTranslation';
import {
  addLogEntry,
  setIsProcessing,
} from '../../features/system/systemSlice';
import { tabMap, tab_dict } from '../../features/tabs/InvokeTabs';
import * as InvokeAI from '../invokeai';
import { GenerateImageProps } from './actions';

/**
 * Returns an object containing all functions which use `socketio.emit()`.
 * i.e. those which make server requests.
 */
const makeSocketIOEmitters = (
  store: MiddlewareAPI<Dispatch<AnyAction>, any>,
  socketio: Socket
) => {
  // We need to dispatch actions to redux and get pieces of state from the store.
  const { dispatch, getState } = store;

  return {
    emitGenerateImage: (args: GenerateImageProps | undefined) => {
      const inpaintingMask = args?.inpaintingMask;

      dispatch(setIsProcessing(true));

      const options = getState().options;

<<<<<<< HEAD
      const {
        currentImage: { url: currentImageUrl },
      } = getState().gallery;

      const { generationParameters, esrganParameters, gfpganParameters } =
        frontendToBackendParameters(
          options,
          getState().system,
          tabMap[options.activeTab] as keyof typeof tab_dict,
          inpaintingMask,
          currentImageUrl
        );
=======
      if (tabMap[options.activeTab] !== 'img2img') {
        options.shouldUseInitImage = false;
      }

      const { generationParameters, esrganParameters, facetoolParameters } =
        frontendToBackendParameters(options, getState().system);
>>>>>>> 554445a9

      socketio.emit(
        'generateImage',
        generationParameters,
        esrganParameters,
        facetoolParameters
      );

      // we need to truncate the init_mask base64 else it takes up the whole log
      // TODO: handle maintaining masks for reproducibility in future
      if (generationParameters.init_mask) {
        generationParameters.init_mask = generationParameters.init_mask
          .substr(0, 20)
          .concat('...');
      }

      dispatch(
        addLogEntry({
          timestamp: dateFormat(new Date(), 'isoDateTime'),
          message: `Image generation requested: ${JSON.stringify({
            ...generationParameters,
            ...esrganParameters,
            ...facetoolParameters,
          })}`,
        })
      );
    },
    emitOutpaintImage: (args: GenerateImageProps) =>  {
      dispatch(setIsProcessing(true));
      const options = { ...getState().options };
      const imageToProcess = args.inpaintingMask;
      const { generationParameters, esrganParameters, gfpganParameters } =
        frontendToBackendParameters(options, getState().system, 'outpainting');

      socketio.emit('outpaintImage', imageToProcess, {
        type: 'outpaint',
        ...generationParameters,
      });
      dispatch(
        addLogEntry({
          timestamp: dateFormat(new Date(), 'isoDateTime'),
          message: `Outpaint requested: ${JSON.stringify({
            ...generationParameters,
          })}`,
        })
      );
    },
    emitRunESRGAN: (imageToProcess: InvokeAI.Image) => {
      dispatch(setIsProcessing(true));
      const { upscalingLevel, upscalingStrength } = getState().options;
      const esrganParameters = {
        upscale: [upscalingLevel, upscalingStrength],
      };
      socketio.emit('runPostprocessing', imageToProcess, {
        type: 'esrgan',
        ...esrganParameters,
      });
      dispatch(
        addLogEntry({
          timestamp: dateFormat(new Date(), 'isoDateTime'),
          message: `ESRGAN upscale requested: ${JSON.stringify({
            file: imageToProcess.url,
            ...esrganParameters,
          })}`,
        })
      );
    },
    emitRunFacetool: (imageToProcess: InvokeAI.Image) => {
      dispatch(setIsProcessing(true));
      const { facetoolType, facetoolStrength, codeformerFidelity } =
        getState().options;

      const facetoolParameters: Record<string, any> = {
        facetool_strength: facetoolStrength,
      };

      if (facetoolType === 'codeformer') {
        facetoolParameters.codeformer_fidelity = codeformerFidelity;
      }

      socketio.emit('runPostprocessing', imageToProcess, {
        type: facetoolType,
        ...facetoolParameters,
      });
      dispatch(
        addLogEntry({
          timestamp: dateFormat(new Date(), 'isoDateTime'),
          message: `Face restoration (${facetoolType}) requested: ${JSON.stringify(
            {
              file: imageToProcess.url,
              ...facetoolParameters,
            }
          )}`,
        })
      );
    },
    emitDeleteImage: (imageToDelete: InvokeAI.Image) => {
      const { url, uuid } = imageToDelete;
      socketio.emit('deleteImage', url, uuid);
    },
    emitRequestImages: () => {
      const { earliest_mtime } = getState().gallery;
      socketio.emit('requestImages', earliest_mtime);
    },
    emitRequestNewImages: () => {
      const { latest_mtime } = getState().gallery;
      socketio.emit('requestLatestImages', latest_mtime);
    },
    emitCancelProcessing: () => {
      socketio.emit('cancel');
    },
    emitUploadInitialImage: (file: File) => {
      socketio.emit('uploadInitialImage', file, file.name);
    },
    emitUploadMaskImage: (file: File) => {
      socketio.emit('uploadMaskImage', file, file.name);
    },
    emitRequestSystemConfig: () => {
      socketio.emit('requestSystemConfig');
    },
  };
};

export default makeSocketIOEmitters;<|MERGE_RESOLUTION|>--- conflicted
+++ resolved
@@ -29,12 +29,15 @@
 
       const options = getState().options;
 
-<<<<<<< HEAD
+      if (tabMap[options.activeTab] !== 'img2img') {
+        options.shouldUseInitImage = false;
+      }
+
       const {
         currentImage: { url: currentImageUrl },
       } = getState().gallery;
 
-      const { generationParameters, esrganParameters, gfpganParameters } =
+      const { generationParameters, esrganParameters, facetoolParameters } =
         frontendToBackendParameters(
           options,
           getState().system,
@@ -42,14 +45,6 @@
           inpaintingMask,
           currentImageUrl
         );
-=======
-      if (tabMap[options.activeTab] !== 'img2img') {
-        options.shouldUseInitImage = false;
-      }
-
-      const { generationParameters, esrganParameters, facetoolParameters } =
-        frontendToBackendParameters(options, getState().system);
->>>>>>> 554445a9
 
       socketio.emit(
         'generateImage',
