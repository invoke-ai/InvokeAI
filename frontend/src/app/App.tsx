--- conflicted
+++ resolved
@@ -78,11 +78,6 @@
 const App = () => {
   const dispatch = useAppDispatch();
 
-<<<<<<< HEAD
-  // const [isReady, setIsReady] = useState<boolean>(false);
-  // const { isReady, reasonsWhyNotReady } = useAppSelector(readinessSelector);
-=======
->>>>>>> 063aaece
   const { shouldShowGalleryButton, shouldShowOptionsPanelButton } =
     useAppSelector(appSelector);
 
@@ -90,13 +85,6 @@
     dispatch(requestSystemConfig());
   }, [dispatch]);
 
-<<<<<<< HEAD
-  // useEffect(() => {
-  //   dispatch(readinessChanged({ isReady, reasonsWhyNotReady }));
-  // }, [dispatch, isReady, reasonsWhyNotReady]);
-
-=======
->>>>>>> 063aaece
   return (
     <div className="App">
       <ImageUploader>
