# macOS Instructions

Requirements

- macOS 12.3 Monterey or later
- Python
- Patience
- Apple Silicon*

*I haven't tested any of this on Intel Macs but I have read that one person got
it to work, so Apple Silicon might not be requried.

Things have moved really fast and so these instructions change often and are
often out-of-date. One of the problems is that there are so many different ways to
run this.

We are trying to build a testing setup so that when we make changes it doesn't
always break.

How to (this hasn't been 100% tested yet):

First get the weights checkpoint download started - it's big:

1. Sign up at https://huggingface.co
2. Go to the [Stable diffusion diffusion model page](https://huggingface.co/CompVis/stable-diffusion-v-1-4-original)
3. Accept the terms and click Access Repository: 
4. Download [sd-v1-4.ckpt (4.27 GB)](https://huggingface.co/CompVis/stable-diffusion-v-1-4-original/blob/main/sd-v1-4.ckpt) and note where you have saved it (probably the Downloads folder)

While that is downloading, open Terminal and run the following commands one at a time.

```bash
# install brew (and Xcode command line tools):
/bin/bash -c "$(curl -fsSL https://raw.githubusercontent.com/Homebrew/install/HEAD/install.sh)"

#
# Now there are two different routes to get the Python (miniconda) environment up and running:
# 1. Alongside pyenv
# 2. No pyenv
#
# If you don't know what we are talking about, choose 2.
# 
# NOW EITHER DO
# 1. Installing alongside pyenv 

brew install pyenv-virtualenv # you might have this from before, no problem
<<<<<<< HEAD
pyenv install anaconda3-2022.05
pyenv virtualenv anaconda3-2022.05
eval "$(pyenv init -)"
pyenv activate anaconda3-2022.05
=======
pyenv install anaconda3-latest
pyenv virtualenv anaconda3-latest lstein-stable-diffusion
pyenv activate lstein-stable-diffusion
>>>>>>> 723d0744

# OR, 
# 2. Installing standalone
# install python 3, git, cmake, protobuf:
brew install cmake protobuf rust

# install miniconda (M1 arm64 version):
curl https://repo.anaconda.com/miniconda/Miniconda3-latest-MacOSX-arm64.sh -o Miniconda3-latest-MacOSX-arm64.sh
/bin/bash Miniconda3-latest-MacOSX-arm64.sh


# EITHER WAY,
# continue from here

# clone the repo
git clone https://github.com/lstein/stable-diffusion.git
cd stable-diffusion

#
# wait until the checkpoint file has downloaded, then proceed
#

# create symlink to checkpoint
mkdir -p models/ldm/stable-diffusion-v1/

PATH_TO_CKPT="$HOME/Downloads"  # or wherever you saved sd-v1-4.ckpt

ln -s "$PATH_TO_CKPT/sd-v1-4.ckpt" models/ldm/stable-diffusion-v1/model.ckpt

# install packages
PIP_EXISTS_ACTION=w CONDA_SUBDIR=osx-arm64 conda env create -f environment-mac.yaml
conda activate ldm

# only need to do this once
python scripts/preload_models.py

# run SD!
python scripts/dream.py --full_precision  # half-precision requires autocast and won't work
```

The original scripts should work as well.

```
python scripts/orig_scripts/txt2img.py --prompt "a photograph of an astronaut riding a horse" --plms
```

Note, `export PIP_EXISTS_ACTION=w` is a precaution to fix `conda env create -f environment-mac.yaml`
never finishing in some situations. So it isn't required but wont hurt.

After you follow all the instructions and run dream.py you might get several
errors. Here's the errors I've seen and found solutions for.

### Is it slow?

Be sure to specify 1 sample and 1 iteration.

	python ./scripts/orig_scripts/txt2img.py --prompt "ocean" --ddim_steps 5 --n_samples 1 --n_iter 1

### Doesn't work anymore?

PyTorch nightly includes support for MPS. Because of this, this setup is
inherently unstable. One morning I woke up and it no longer worked no matter
what I did until I switched to miniforge. However, I have another Mac that works
just fine with Anaconda. If you can't get it to work, please search a little
first because many of the errors will get posted and solved. If you can't find
a solution please [create an issue](https://github.com/lstein/stable-diffusion/issues).

One debugging step is to update to the latest version of PyTorch nightly.

	conda install pytorch torchvision torchaudio -c pytorch-nightly

If `conda env create -f environment-mac.yaml` takes forever run this.

	git clean -f

And run this.

	conda clean --yes --all

Or you could reset Anaconda.

	conda update --force-reinstall -y -n base -c defaults conda

### "No module named cv2", torch, 'ldm', 'transformers', 'taming', etc.

There are several causes of these errors.

First, did you remember to `conda activate ldm`? If your terminal prompt
begins with "(ldm)" then you activated it. If it begins with "(base)"
or something else you haven't.

Second, you might've run `./scripts/preload_models.py` or `./scripts/dream.py`
instead of `python ./scripts/preload_models.py` or `python ./scripts/dream.py`.
The cause of this error is long so it's below.

Third, if it says you're missing taming you need to rebuild your virtual
environment.

	conda env remove -n ldm
	conda env create -f environment-mac.yaml

Fourth, If you have activated the ldm virtual environment and tried rebuilding
it, maybe the problem could be that I have something installed that
you don't and you'll just need to manually install it. Make sure you
activate the virtual environment so it installs there instead of
globally.

	conda activate ldm
	pip install *name*

You might also need to install Rust (I mention this again below).

### How many snakes are living in your computer?

Here's the reason why you have to specify which python to use.
There are several versions of python on macOS and the computer is
picking the wrong one. More specifically, preload_models.py and dream.py says to
find the first `python3` in the path environment variable. You can see which one
it is picking with `which python3`. These are the mostly likely paths you'll see.

	% which python3
	/usr/bin/python3

The above path is part of the OS. However, that path is a stub that asks you if
you want to install Xcode. If you have Xcode installed already,
/usr/bin/python3 will execute /Library/Developer/CommandLineTools/usr/bin/python3 or
/Applications/Xcode.app/Contents/Developer/usr/bin/python3 (depending on which
Xcode you've selected with `xcode-select`).

	% which python3
	/opt/homebrew/bin/python3

If you installed python3 with Homebrew and you've modified your path to search
for Homebrew binaries before system ones, you'll see the above path.

	% which python
	/opt/anaconda3/bin/python

If you drop the "3" you get an entirely different python. Note: starting in
macOS 12.3, /usr/bin/python no longer exists (it was python 2 anyway).

If you have Anaconda installed, this is what you'll see. There is a
/opt/anaconda3/bin/python3 also.

	(ldm) % which python
	/Users/name/miniforge3/envs/ldm/bin/python

This is what you'll see if you have miniforge and you've correctly activated
the ldm environment. This is the goal.

It's all a mess and you should know [how to modify the path environment variable](https://support.apple.com/guide/terminal/use-environment-variables-apd382cc5fa-4f58-4449-b20a-41c53c006f8f/mac)
if you want to fix it. Here's a brief hint of all the ways you can modify it
(don't really have the time to explain it all here).

- ~/.zshrc
- ~/.bash_profile
- ~/.bashrc
- /etc/paths.d
- /etc/path

Which one you use will depend on what you have installed except putting a file
in /etc/paths.d is what I prefer to do.

### Debugging?

Tired of waiting for your renders to finish before you can see if it
works? Reduce the steps! The image quality will be horrible but at least you'll
get quick feedback.

	python ./scripts/txt2img.py --prompt "ocean" --ddim_steps 5 --n_samples 1 --n_iter 1

### OSError: Can't load tokenizer for 'openai/clip-vit-large-patch14'...

	python scripts/preload_models.py

### "The operator [name] is not current implemented for the MPS device." (sic)

Example error.

```
...
NotImplementedError: The operator 'aten::_index_put_impl_' is not current implemented for the MPS device. If you want this op to be added in priority during the prototype phase of this feature, please comment on [https://github.com/pytorch/pytorch/issues/77764](https://github.com/pytorch/pytorch/issues/77764). As a temporary fix, you can set the environment variable `PYTORCH_ENABLE_MPS_FALLBACK=1` to use the CPU as a fallback for this op. WARNING: this will be slower than running natively on MPS.
```

The lstein branch includes this fix in [environment-mac.yaml](https://github.com/lstein/stable-diffusion/blob/main/environment-mac.yaml).

### "Could not build wheels for tokenizers"

I have not seen this error because I had Rust installed on my computer before I started playing with Stable Diffusion. The fix is to install Rust.

	curl --proto '=https' --tlsv1.2 -sSf https://sh.rustup.rs | sh

### How come `--seed` doesn't work?

First this:

> Completely reproducible results are not guaranteed across PyTorch
releases, individual commits, or different platforms. Furthermore,
results may not be reproducible between CPU and GPU executions, even
when using identical seeds.

[PyTorch docs](https://pytorch.org/docs/stable/notes/randomness.html)

Second, we might have a fix that at least gets a consistent seed sort of. We're
still working on it.

### libiomp5.dylib error?

	OMP: Error #15: Initializing libiomp5.dylib, but found libomp.dylib already initialized.

You are likely using an Intel package by mistake. Be sure to run conda with
the environment variable `CONDA_SUBDIR=osx-arm64`, like so:

`CONDA_SUBDIR=osx-arm64 conda install ...`

This error happens with Anaconda on Macs when the Intel-only `mkl` is pulled in by
a dependency. [nomkl](https://stackoverflow.com/questions/66224879/what-is-the-nomkl-python-package-used-for)
is a metapackage designed to prevent this, by making it impossible to install
`mkl`, but if your environment is already broken it may not work.

Do *not* use `os.environ['KMP_DUPLICATE_LIB_OK']='True'` or equivalents as this
masks the underlying issue of using Intel packages.

### Not enough memory.

This seems to be a common problem and is probably the underlying
problem for a lot of symptoms (listed below). The fix is to lower your
image size or to add `model.half()` right after the model is loaded. I
should probably test it out. I've read that the reason this fixes
problems is because it converts the model from 32-bit to 16-bit and
that leaves more RAM for other things. I have no idea how that would
affect the quality of the images though.

See [this issue](https://github.com/CompVis/stable-diffusion/issues/71).

### "Error: product of dimension sizes > 2**31'"

This error happens with img2img, which I haven't played with too much
yet. But I know it's because your image is too big or the resolution
isn't a multiple of 32x32. Because the stable-diffusion model was
trained on images that were 512 x 512, it's always best to use that
output size (which is the default). However, if you're using that size
and you get the above error, try 256 x 256 or 512 x 256 or something
as the source image.

BTW, 2**31-1 = [2,147,483,647](https://en.wikipedia.org/wiki/2,147,483,647#In_computing), which is also 32-bit signed [LONG_MAX](https://en.wikipedia.org/wiki/C_data_types) in C.

### I just got Rickrolled! Do I have a virus?

You don't have a virus. It's part of the project. Here's
[Rick](https://github.com/lstein/stable-diffusion/blob/main/assets/rick.jpeg)
and here's [the
code](https://github.com/lstein/stable-diffusion/blob/69ae4b35e0a0f6ee1af8bb9a5d0016ccb27e36dc/scripts/txt2img.py#L79)
that swaps him in. It's a NSFW filter, which IMO, doesn't work very
good (and we call this "computer vision", sheesh).

Actually, this could be happening because there's not enough RAM. You could try the `model.half()` suggestion or specify smaller output images.

### My images come out black

We might have this fixed, we are still testing.

There's a [similar issue](https://github.com/CompVis/stable-diffusion/issues/69)
on CUDA GPU's where the images come out green. Maybe it's the same issue?
Someone in that issue says to use "--precision full", but this fork
actually disables that flag. I don't know why, someone else provided
that code and I don't know what it does. Maybe the `model.half()`
suggestion above would fix this issue too. I should probably test it.

### "view size is not compatible with input tensor's size and stride"

```
  File "/opt/anaconda3/envs/ldm/lib/python3.10/site-packages/torch/nn/functional.py", line 2511, in layer_norm
    return torch.layer_norm(input, normalized_shape, weight, bias, eps, torch.backends.cudnn.enabled)
RuntimeError: view size is not compatible with input tensor's size and stride (at least one dimension spans across two contiguous subspaces). Use .reshape(...) instead.
```

Update to the latest version of lstein/stable-diffusion. We were
patching pytorch but we found a file in stable-diffusion that we could
change instead. This is a 32-bit vs 16-bit problem.

### The processor must support the Intel bla bla bla

What? Intel? On an Apple Silicon?

	Intel MKL FATAL ERROR: This system does not meet the minimum requirements for use of the Intel(R) Math Kernel Library.
	The processor must support the Intel(R) Supplemental Streaming SIMD Extensions 3 (Intel(R) SSSE3) instructions.
	The processor must support the Intel(R) Streaming SIMD Extensions 4.2 (Intel(R) SSE4.2) instructions.
	The processor must support the Intel(R) Advanced Vector Extensions (Intel(R) AVX) instructions.

This is due to the Intel `mkl` package getting picked up when you try to install
something that depends on it-- Rosetta can translate some Intel instructions but
not the specialized ones here. To avoid this, make sure to use the environment
variable `CONDA_SUBDIR=osx-arm64`, which restricts the Conda environment to only
use ARM packages, and use `nomkl` as described above.

### input types 'tensor<2x1280xf32>' and 'tensor<*xf16>' are not broadcast compatible

May appear when just starting to generate, e.g.:

```
dream> clouds
Generating:   0%|                                                              | 0/1 [00:00<?, ?it/s]/Users/[...]/dev/stable-diffusion/ldm/modules/embedding_manager.py:152: UserWarning: The operator 'aten::nonzero' is not currently supported on the MPS backend and will fall back to run on the CPU. This may have performance implications. (Triggered internally at /Users/runner/work/_temp/anaconda/conda-bld/pytorch_1662016319283/work/aten/src/ATen/mps/MPSFallback.mm:11.)
  placeholder_idx = torch.where(
                                                                                                    loc("mps_add"("(mpsFileLoc): /AppleInternal/Library/BuildRoots/20d6c351-ee94-11ec-bcaf-7247572f23b4/Library/Caches/com.apple.xbs/Sources/MetalPerformanceShadersGraph/mpsgraph/MetalPerformanceShadersGraph/Core/Files/MPSGraphUtilities.mm":219:0)): error: input types 'tensor<2x1280xf32>' and 'tensor<*xf16>' are not broadcast compatible
LLVM ERROR: Failed to infer result type(s).
Abort trap: 6
/Users/[...]/opt/anaconda3/envs/ldm/lib/python3.9/multiprocessing/resource_tracker.py:216: UserWarning: resource_tracker: There appear to be 1 leaked semaphore objects to clean up at shutdown
  warnings.warn('resource_tracker: There appear to be %d '
  ```

Macs do not support autocast/mixed-precision. Supply `--full_precision` to use float32 everywhere.<|MERGE_RESOLUTION|>--- conflicted
+++ resolved
@@ -28,7 +28,7 @@
 
 While that is downloading, open Terminal and run the following commands one at a time.
 
-```bash
+```
 # install brew (and Xcode command line tools):
 /bin/bash -c "$(curl -fsSL https://raw.githubusercontent.com/Homebrew/install/HEAD/install.sh)"
 
@@ -43,16 +43,9 @@
 # 1. Installing alongside pyenv 
 
 brew install pyenv-virtualenv # you might have this from before, no problem
-<<<<<<< HEAD
-pyenv install anaconda3-2022.05
-pyenv virtualenv anaconda3-2022.05
-eval "$(pyenv init -)"
-pyenv activate anaconda3-2022.05
-=======
 pyenv install anaconda3-latest
 pyenv virtualenv anaconda3-latest lstein-stable-diffusion
 pyenv activate lstein-stable-diffusion
->>>>>>> 723d0744
 
 # OR, 
 # 2. Installing standalone
