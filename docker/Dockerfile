--- conflicted
+++ resolved
@@ -89,21 +89,15 @@
 
 # Create volume directory 
 ARG VOLUME_DIR=/data
-<<<<<<< HEAD
-RUN mkdir -p "${VOLUME_DIR}"
-COPY ./invokeai/configs/resleeve_configs.yml /data/resleeve_configs.yml
-RUN chown -hR "${UNAME}:${UNAME}" "${VOLUME_DIR}"
-=======
 ARG VOLUME_CONFIG_DIR=/data/configs
 ARG VOLUME_DIFF_DIR=/data/configs/stable-diffusion
 RUN mkdir -p "${VOLUME_DIR}" \
   && chown -hR "${UNAME}:${UNAME}" "${VOLUME_DIR}"
+COPY ./invokeai/configs/resleeve_configs.yml /data/resleeve_configs.yml
 RUN mkdir -p "${VOLUME_CONFIG_DIR}" \
   && chown -hR "${UNAME}:${UNAME}" "${VOLUME_CONFIG_DIR}"
 RUN mkdir -p "${VOLUME_DIFF_DIR}" \
   && chown -hR "${UNAME}:${UNAME}" "${VOLUME_DIFF_DIR}"
-
->>>>>>> ba0c3ac5
 
 # Setup runtime environment
 USER ${UNAME}:${UNAME}
